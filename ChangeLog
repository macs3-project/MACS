<<<<<<< HEAD
2023-07-28  Tao Liu  <vladimir.liu@gmail.com>
	MACS 3.0.0b3
=======
2023-06-23  Tao Liu  <vladimir.liu@gmail.com>
	MACS 3.0.0b2
>>>>>>> 0c161d58
	* New features in MACS3:

	1) Speed/memory optimization.  Use the cykhash to replace python
	dictionary. Use buffer (10MB) to read and parse input file (not
	available for BAM file parser). And many optimization tweaks. We
	added memory monitoring to the runtime messages.

	2) Call variants in peak regions directly from BAM files. The
	function was originally developed under code name SAPPER. Now
	SAPPER has been merged into MACS. Also, `simde` has been added as
	a submodule in order to support fermi-lite library under non-x64
	architectures.

	3) HMMRATAC module is added. HMMRATAC is a dedicated software to
	analyze ATAC-seq data. The basic idea behind HMMRATAC is to digest
	ATAC-seq data according to the fragment length of read pairs into
	four signal tracks: short fragments, mononucleosomal fragments,
	di-nucleosomal fragments and tri-nucleosomal fragments. Then
	integrate the four tracks again using Hidden Markov Model to
	consider three hidden states: open region, nucleosomal region, and
	background region. The orginal paper was published in 2019 written
	in JAVA, by Evan Tarbell. We implemented it in Python/Cython and
	optimize the whole process using existing MACS functions and
	hmmlearn. Now it can run much faster than the original JAVA
	version. Note: evaluation of the peak calling results is underway.	

	4) Code cleanup. Reorganize source codes. 

	5) Unit testing. 

	6) R wrappers for MACS -- MACSr

	7) Switch to Github Action for CI, support multi-arch testing
	including x64, armv7, aarch64, s390x and ppc64le. We also test on
	Mac OS 12.

	8) MACS tag-shifting model has been refined. Now it will use a 
	naive peak calling approach to find ALL possible paired peaks at +
	and - strand, then use all of them to calculate the 
	cross-correlation. (a related bug has been fix #442) 

	9) BAI index and random access to BAM file now is supported. #449
	And user can use original BAM file (instead of the subset of BAM
	file as in SAPPER) in the `callvar` command.

	10) Support of Python > 3.10 #497 #498 

	11) The effective genome size parameters have been updated
	according to deeptools. #508

<<<<<<< HEAD
	12) Multiple updates regarding dependencies, anaconda built, CI/CD
=======
	12) Memory usage now will be displayed in the runtime message.
	
	13) Multiple updates regarding dependencies, anaconda built, CI/CD
>>>>>>> 0c161d58
	process.

	13) Cython support to ~0.29. Cython 3 is not supported yet.

	* Other:
	1) Missing header line while no peaks can be called #501 #502

	2) Note: different numpy, scipy, sklearn may give slightly
	different results for hmmratac results. The current standard
	results for automated testing in `/test` directory are from Numpy
	1.25.1, Scipy 1.11.1, and sklearn 1.3.0.

2020-04-11  Tao Liu  <vladimir.liu@gmail.com>
	MACS version 2.2.7.1

	* hotfix:

	Add 'wheel' and 'pip' to pyproject.toml so that `pip install` can
	work.

2020-04-10  Tao Liu  <vladimir.liu@gmail.com>
	MACS version 2.2.7

	* Bugs fixed

	1) MACS2 has been tested on multiple architectures to make sure it
	can successfully generate consistent results. Currently the
	supported architectures are: AMD64, ARM64, i386, PPC64LE, and
	S390X. Thanks to @mr-c, @junaruga, and @tillea! Related to issue
	#340, #349, #351, and #359; to PR #348, #350, #360, #361, #367,
	and #370. The lesson is that if the project is built on Cython and
	is aimed at memory efficiency, we should specifically define all
	int/float types in pyx files such as int8_t or uint32_t using
	either libc or numpy (c version) instead of relying on Cython
	types such as short, long, double.

	2) MACS2 setup script will check numpy and install numpy if
	necessary. PR #378, issue #364

	3) `bdgbroadcall` command will correctly add the score column (5th
	column). The score (5th) column contains 10 times of the average
	score in the broad region. PR #373, issue #362

	4) The missing test on `bdgopt` subcommand has been added. PR #363

	5) The obsolete option `--ratio` from `callpeak` subcommand has
	been removed. PR #369, issue #366

	6) Fixed the incorrect description in README on the 'maximum
	length of broad region is 4 times of d' to 'maximum gap for
	merging broad regions is 4 times of tag size by default'. PR #380,
	issue #365.

	* Other

	1) CODE OF CONDUCT document has been added to MACS2 github
	repository. PR #358

2019-12-12  Tao Liu  <vladimir.liu@gmail.com>
	MACS version 2.2.6

	* New Features

	1) Speed up MACS2. Some programming tricks and code cleanup. The
	filter_dup function replaces separate_dups. The later one was
	implemented for potentially putting back duplicate reads in
	certain downstream analysis. However such analysis hasn't been
	implemented. Optimize the speed of writing bedGraph
	files. Optimize BAM and BAMPE parsing with pointer casting instead
	of python unpack.

	2) The comment lines in the headers of BED or SAM files will be
	correctly skipped. However, MACS2 won't check comment lines in the
	middle of the file.

	* Bugs fixed

	1) Cutoff-analysis in callpeak command. #341

	2) Issues related to SAMParser and three ELAND Parsers are
	fixed. #347

	* Other

	1) cmdlinetest script in test/ folder has been updated to: 1. test
	cutoff-analysis with callpeak cmd; 2. output the 2 lines before
	and after the error or warning message during tests; 3. output
	only the first 10 lines if the difference between test result and
	standard result can be found; 4. prockreport monitor CPU time and
	memory usage in 1 sec interval -- a bit more accurate.

	2) Python3.5 support is removed. Now MACS2 requires Python>=3.6.

2019-10-31  Tao Liu  <vladimir.liu@gmail.com>
	MACS version 2.2.5 (Py3 speed up)

	* Features added

	1) *Github code only and Not included in MACS2 release* New
	testing data for performance test. An subsampled ENCODE2 CTCF
	ChIP-seq dataset, including 5million ChIP reads and 5 million
	control reads, has been included in the test folder for testing
	CPU and memory usage (i.e. 5M test). Several related scripts ,
	including `prockreport` for output cpu memory usage, `pyprofile`
	and `pyprofile_stat` for debuging and profiling MACS2 codes, have
	been included.

	2) Speed up pvalue-qvalue checkup (pqtable checkup) #335 #338.
	The old hashtable.pyx implementation copied from Pandas (very old
	version) doesn't work well in Python3+Cython. It slows down the
	pqtable checkup using the identical Cython codes as in
	v2.1.4. While running 5M test, the `__getitem__` function in the
	hashtable.pyx took 3.5s with 37,382,037 calls in MACS2 v2.1.4, but
	148.6s with the same number of calls in MACS2 v2.2.4. As a
	consequence, the standard python dictionary implementation has
	replaced hashtable.pyx for pqtable checkup. Now MACS2 runs a bit
	faster than py2 version, but uses a bit more memory. In general,
	v2.2.5 can finish 5M reads test in 20% less time than MACS2
	v2.1.4, but use 15% more memory.

	* Bug fixed

	1) More Python3 related fixes, e.g. the return value of keys from
	py3 dict. #333 #337


2019-10-01  Tao Liu  <vladimir.liu@gmail.com>
	MACS version 2.2.4 (Python3)

	* Features added

	1) First Python3 version MACS2 released.

	2) Version number 2.2.X will be used for MACS2 in Python3, in
	parallel to 2.1.X.

	3) More comprehensive test.sh script to check the consistency of
	results from Python2 version and Python3 version.

	4) Simplify setup.py script since the newest version transparently
	supports cython. And when cython is not installed by the user,
	setup.py can still compile using only C codes.

	5) Fix Signal.pyx to use np.array instead of np.mat.

2019-09-30  Tao Liu  <vladimir.liu@gmail.com>
	MACS version 2.1.4

	* Features added

	Github Actions is used together with Travis CI for testing and
	deployment.

	* Bugs fixed

	PR #322:

	1) #318 Random score in bdgdiff output. It turns out the sum_v is
	not initialized as 0 before adding. Potential bugs are fixed in
	other functions in ScoreTrack and CallPeakUnit codes.

	2) #321 Cython dependency in setup.py script is removed. And place
	'cythonzie' call to the correct position.

	3) A typo is fixed in Github Actions script.

2019-09-19  Tao Liu  <vladimir.liu@gmail.com>
	MACS version 2.1.3.3

	* Features added

	1) Support Docker auto-deploy. PR #309

	2) Support Travis CI auto-testing, update unit-testing
	scripts, and enable subcommand testing on small datasets.

	3) Update README documents. #297 PR #306

	4) `cmbreps` supports more than 2 replicates. Merged from PR #304
	@Maarten-vd-Sande and PR #307 (our own chi-sq test code)

	5) `--d-min` option is added in `callpeak` and `predictd`, to
	exclude predictions of fragment size smaller than the given
	value. Merged from PR #267 @shouldsee.

	6) `--buffer-size` option is added in `predictd`, `filterdup`,
	`pileup` and `refinepeak` subcommands. Users can use this option
	to decrease memory usage while there are a large number of contigs
	in the data. Also, now `callpeak`, `predictd`, `filterdup`,
	`pileup` and `refinepeak` will suggest users to tweak
	`--buffer-size` while catching a MemoryError. #313 PR #314

	* Bugs fixed

	1) #265 Fixed a bug where the pseudocount hasn't been applied
	while calculating p-value score in ScoreTrack object.

	2) Fixed bdgbroadcall so that it will report those broad peaks
	without strong peak inside, a consistent behavior as `callpeak
	--broad`.

	3) Rename COPYING to LICENSE.

2018-10-17  Tao Liu  <vladimir.liu@gmail.com>
	MACS version 2.1.2

	* New features

	1) Added missing BEDPE support. And enable the support for BAMPE
	and BEDPE formats in 'pileup', 'filterdup' and 'randsample'
	subcommands. When format is BAMPE or BEDPE, The 'pileup' command
	will pile up the whole fragment defined by mapping locations of
	the left end and right end of each read pair. Thank @purcaro

	2) Added options to callpeak command for tweaking max-gap and
	min-len during peak calling. Thank @jsh58!

	3) The callpeak option "--to-large" option is replaced with
	"--scale-to large".

	4) The randsample option "-t" has been replaced with "-i".

	* Bug fixes

	1) Fixed memory issue related to #122 and #146

	2) Fixed a bug caused by a typo. Related to #249, Thank @shengqh

	3) Fixed a bug while setting commandline qvalue cutoff.

	4) Better describe the 5th column of narrowPeak. Thank @alexbarrera

	5) Fixed the calculation of average fragment length for paired-end
	data. Thank @jsh58

	6) Fixed bugs caused by khash while computing p/q-value and log
	likelihood ratios. Thank @jsh58

	7) More spelling tweaks in source code. Thank @mr-c

2016-03-09  Tao Liu  <vladimir.liu@gmail.com>
	MACS version 2.1.1 20160309

	* Retire the tag:rc.

	* Fixed spelling. Merged pull request #120. Thank @mr-c!

	* Change filtering criteria for reading BAM/SAM files

	Related to callpeak and filterdup commands. Now the
	reads/alignments flagged with 1028 or 'PCR/Optical duplicate' will
	still be read although MACS2 may decide them as duplicates
	later. Related to old issue #33. Sorry I forgot to address it for
	years!

2016-02-26  Tao Liu  <vladimir.liu@gmail.com>
	MACS version 2.1.1 20160226 (tag:rc Zhengyue)

	* Bug fixes

	1) Now "-Ofast" has been replaced by "-O3 --ffast-math", because
	the former option is not supported by older GCC. Related to issues
	#91, #109.

	2) Issue #108 is fixed. If no peak can be found in a chromosome,
	the PeakIO won't throw an error.

	* New features

	1) callpeak

	a) A more flexible format, BEDPE, is supported. Now users can
	define the left and right position of the ChIPed fragment, and
	MACS2 will skip model building and directly pileup the
	fragments. Related to issue #112.

	b) The 'tempdir' can be specified, to save cached pileup
	tracks. Originially, the temporary files were stored in
	/tmp. Thank @daler! Related to issues #97 and #105.

	2) bdgopt

	New operations are added, to calculate the maximum or minimum value between
	values in BEDGRAPH and given value.

	3) bdgcmp

	New method is added, to calculate the maximum value between values
	defined in two BEDGRAPH files.

2015-12-22  Tao Liu  <vladimir.liu@gmail.com>
	MACS version 2.1.0 20151222 (tag:rc Dongzhi)

	* Bug fixes

	1) Fix a bug while dealing with some chromosomes only containing
	one read (pair). The size of dup_plus/dup_minus arrays after
	filtering dups should +1.

	2) Fix a bug related to the broad peak calling function in
	previous versions. The gaps were miscalculated, so segmented weak
	broad calls may be reported, and sometimes you would see peaks
	with lower than cutoff values in the output files.

	3) "Potentially" Fixed issue #105 on temporary cache files, need
	further followup.


2015-07-31  Tao Liu  <vladimir.liu@gmail.com>
	MACS version 2.1.0 20150731 (tag:rc)

	* Bug fixes

	1) Fixed issue #76: information about broad/narrow cutoff will be
	correctly displayed.

	2) Fixed issue #79: bdgopt extparam option is fixed.

	3) Fixed issue #87: reference to cProb has been fixed as 'Prob'
	for filterdup command.

	4) Fixed issue #78, #88 and similar issue reported in MACS google
	group: MACS2 now can correctly deal with multiple alignment files
	for -t or -c. The 'finalize' function will be correctly
	called. Multiple files option is enabled for filterdup,
	randsample, predictd, pileup and refinepeak commands.

	5) A related issue to #88, when BAMPE mode is used, PE pairs will
	be sorted by leftmost then rightmost ends. 

	6) Fixed issue #86: A wrong use of 'ndarray' to create Numpy
	array. This will cause 'callpeak --nolambda' hang forever while
	calculating pvalues and qvalues.

2015-04-20  Tao Liu  <vladimir.liu@gmail.com>
	MACS version 2.1.0 20150420 (tag:rc)

	* New commands

	1) bdgopt: some convenient functions to modify bedGraph files.

	2) cmbreps: Combine scores from two replicates. Including three
	methods: 1. take the maximum; 2. take the average; 3. use Fisher's
	method to combine two p-value scores. After that, user can use
	bdgpeakcall to call peaks on combined scores.

	* New features

	1) callpeak and bdgpeakcall now can try to analyze the
	relationship between p-values and number/length of peaks then
	generate a summary to help users decide an appropriate cutoff.

	2) callpeak now can accept fold-enrichment cutoff as a filter for
	final peak calls.

	* Performance

	Now MACS2 runs about 3X as fast as previous version. Trade
	clean python codes for speed... Now while processing 50M ChIP vs
	50M control, it will take only 10 minutes.

	* Bug fixes

	1) Sampling function in BAMPE mode.

	2) Callpeak while there are >= 2 input files for -t or -c.

	3) While reading BAM/SAM, those secondary or supplementary
	alignments will be correctly skipped.

	4) Fixed issue #33: Explanation is added to callpeak --keep-dup
	option that MACS2 will discard those SAM/BAM alignments with bit
	1024 no matter how --keep-dup is set.

	5) Fixed issue #49: setuptools is used intead of distutils

	6) Fixed issue #51: fix the problem when using --trackline
	argument when control file is absent.

	7) Fixed issue #53: Use Use SAM/BAM CIGAR to find the 5' end of
	read mapped to minus strand. Previous implementation will find
	incorrect 5' end if there is indel in alignment.

	8) Fixed issue #56: An incorrect sorting method used for BAMPE
	mode which will cause incorrect filtering of duplicated reads. Now
	fixed.

	9) Issue #63: Merged from jayhesselberth@github, extsize now can
	be 1.

	10) Issue #71: Merged from aertslab@github, close file descriptor
	after creating them with mkstemp().

2014-06-16  Tao Liu  <vladimir.liu@gmail.com>
	MACS version 2.1.0 20140616 (tag:rc)

	* callpeak module

	"--ratio" is added to manually assign the scaling factor of ChIP
	vs control, e.g. from NCIS. Thank Colin D and Dietmar Rieder for
	implementing the patch file!

	"--shift" is added to move cutting ends (5' end of reads) around,
	in order to process DNAse-Seq data, e.g., use "--shift -100
	--extsize 200" to get 200bps fragments around 5' ends. For general
	ChIP-Seq data analysis, this option should be always set as
	0. Thank Xi Chen and Anshul Kundaje for the discussions in user
	group!

	** Do not output negative fragment size from cross-correlation
	analysis. Thank Alvin Qin for the feedback!

	** --half-ext and --control-shift are removed. For complex read
	shifting and extending, combine '--shift' and '--extsize'
	options. For comparing two conditions, use 'bdgdiff' module
	instead.

	** a bug is fixed to output the last pileup value in bdg file
	correctly.

	* filterdup

	A 'dry-run' option is added to only output numbers, including the
	number of allowed duplicates, the total number of reads before and
	after filtering duplicates and the estimated duplication
	rate. Thank John Urban for the suggestion!


2013-12-16  Tao Liu  <vladimir.liu@gmail.com>
	MACS version 2.0.10 20131216 (tag:alpha)

	bug fixes and tweaks

	* We changed license from Artistic License to 3-clauses BSD license.

	Yes. Simpler the better.

	* Process paired-end data with "-f BAMPE" without control

	* GappedPeak output for --broad option has been fixed again to be
	consistent with official UCSC format. We add 1bp pseudo-block to
	left and/or right of broad region when necessary, so that you can
	virtualize the regions without strong enrichment inside
	successfully. In downstream analysis except for virtualization,
	you may need to remove all 1bps blocks from gappedPeak file.

	* diffpeak subcommand is temporarily disabled. Till we
	re-implement it.

2013-10-28  Tao Liu  <vladimir.liu@gmail.com>
	MACS version 2.0.10 20131028 (tag:alpha)

	* callpeak --call-summits improvement

	The smoothing window length has been fixed as fragment length
	instead of short read length. The larger smoothing window will
	grant better smoothing results and better sub-peak summits
	detection.

	* --outdir and --ofile options for almost all commands

	Thank Björn Grüning for initially implementing these options!
	Now, MACS2 will save results into a specified
	directory by '--outdir' option, and/or save result into a
	specified file by '--ofile' option. Note, in case '--ofile' is
	available for a subcommand, '-o' now has been adjusted to be the
	same as '--ofile' instead of '--o-prefix'.

	Here is the list of changes. For more detail, use 'macs2 xxx -h'
	for each subcommand:

	** callpeak: --outdir
	** diffpeak: Not implemented
	** bdgpeakcall: --outdir and --ofile
	** bdgbroadcall: --outdir and --ofile
	** bdgcmp: --outdir and --ofile. While --ofile is used, the number
	and the order of arguments for --ofile must be the same as for -m.
	** bdgdiff: --outdir and --ofile
	** filterdup: --outdir
	** pileup: --outdir
	** randsample: --outdir
	** refinepeak: --outdir and --ofile


2013-09-15  Tao Liu  <vladimir.liu@gmail.com>
	MACS version 2.0.10 20130915 (tag:alpha)

	* callpeak Added a new option --buffer-size

	This option is to tweak a previously hidden parameter that
	controls the steps to increase array size for storing alignment
	information. While in some rare cases, the number of
	chromosomes/contigs/scaffolds is huge, the original default
	setting will cause a huge memory waste. In these cases, we
	recommend to decrease --buffer-size (e.g., 1000) to save memory,
	although the decrease will slow process to read alignment files.

	* an optimization to speed up pvalue-qvalue statistics

	Previously, it took a hour to prepare p-q-table for 65M vs 65M
	human TF library, and now it will take 10 minutes. It was due to a
	single line of code to get a value from a numpy array ...

	* fixed logLR bugs.

2013-07-31  Tao Liu  <vladimir.liu@gmail.com>
	MACS version 2.0.10 20130731 (tag:alpha)

	* callpeak --call-summits

	Fix bugs causing callpeak --call-summits option generating extra
	number of peaks and inconsistent peak boundaries comparing to
	default option. Thank Ben Levinson!

	* bdgcmp output

	Fix bugs causing bdgcmp output logLR all in positive values. Now
	'depletion' can be correctly represented as negative values.

	* bdgdiff

	Fix the behavior of bdgdiff module. Now it can take four
	bedGraph files, then use logLR as cutoff to call differential
	regions. Check command line of bdgdiff for detail. 

2013-07-13  Tao Liu  <vladimir.liu@gmail.com>
	MACS version 2.0.10 20130713 (tag:alpha)

	* fix bugs while output broadPeak and gappedPeak.

	Note. Those weak broad regions without any strong enrichment
	regions inside won't be saved in gappedPeak file.

	* bdgcmp -T and -C are merged into -S and description is updated.

	Now, you can use it to override SPMR values in your input for
	bdgcmp. To use SPMR (from 'callpeak --SPMR -B') while calculating
	statistics will cause weird results ( in most cases, lower
	significancy), and won't be consistent with MACS2 callpeak
	behavior. So if you have SPMR bedGraphs, input the smaller/larger
	sample size in MILLION according to 'callpeak --to-large' option.

2013-07-10  Tao Liu  <vladimir.liu@gmail.com>
	MACS version 2.0.10 20130710 (tag:alpha)

	* fix BED style output format of callpeak module:

	1) without --broad: narrowPeak (BED6+4) and BED for summit will be
	the output. Old BED format file won't be saved.

	2) with --broad: broadPeak (BED6+3) for broad region and
	gappedPeak (BED12+3) for chained enriched regions will be the
	output. Old BED format, narrowPeak format, summit file won't be
	saved.

	* bdgcmp now can accept list of methods to calculate scores. So
	you can run it once to generate multiple types of scores. Thank
	Jon Urban for this suggestion!

	* C codes are re-generated through Cython 0.19.1.

2013-05-21  Tao Liu  <vladimir.liu@gmail.com>
	MACS version 2.0.10 20130520 (tag:alpha)

	* broad peak calling modules are modified in order to report all
	relexed regions even there is no strong enrichment inside.

2013-05-01  Tao Liu  <vladimir.liu@gmail.com>
	MACS version 2.0.10 20130501 (tag:alpha)

	* Memory usage is decreased to about 1/4-1/5 of previous usage
	Now, the internal data structure and algorithm are both
	re-organized, so that intermediate data wouldn't be saved in
	memory. Intead they will be calculated on the fly. New MACS2 will
	spend longer time (1.5 to 2 times) however it will use less memory
	so can be more usable on small mem servers.

	* --seed option is added to callpeak and randsample commands
	Thank Mathieu Gineste for this suggestion!

2013-03-05  Tao Liu  <vladimir.liu@gmail.com>
	MACS version 2.0.10 20130306 (tag:alpha)

	* diffpeak module New module to detect differential binding sites
	with more statistics.

	* Introduced --refine-peaks
	Calculates reads balancing to refine peak summits

	* Ouput file names prefix
	Correct encodePeak to narrowPeak, broadPeak to bed12. 

2012-09-13 Benjamin Schiller <benjamin.schiller@ucsf.edu>,  Tao Liu  <taoliu@jimmy.harvard.edu>
	MACS version 2.0.10 (tag:alpha not released)

	* Introduced BAMPEParser
	Reads PE data directly, requires bedtools for now

	* Introduced --call-summits
	Uses signal processing methods to call overlapping peaks

	* Added --no-trackline
	By default, files have descriptive tracklines now

	* new refinepeak command (experimental)
	This new function will use a similar method in SPP (wtd), to
	analyze raw tag distribution in peak region, then redefine the
	peak summit where plus and minus tags are evenly distributed
	around.

	* Changes to output *
	cPeakDetect.pyx has full support for new print/write methods and
	--call-peaks, BAMPEParser, and use of paired-end data

	* Parser optimization

	cParser.pyx is rewritten to use io.BufferedReader to speed
	up. Speed is doubled.

	Code is reorganized -- most of functions are inherited from
	GenericParser class.

	* Use cross-correlation to calculate fragment size

	First, all pairs will be used in prediction for fragment
	size. Previously, only no more than 1000 pairs are used. Second,
	cross-correlation is used to find the best phase difference
	between + and - tag pileups.

	* Speed up p-value and q-value calculation

	This part is ten times faster now. I am using a dictionary to
	cache p-value results from Poisson CDF function. A bit more memory
	will be used to increase speed. I hope this dictionary would not
	explode since the possible pairs of ChIP signal and control lambda
	are hugely redundant. Also, I rewrited part of q-value
	calculation.

	* Speed up peak detection

	This part is about hundred of times faster now.  Optimizations
	include using Numpy functions as much as possible, and making loop
	body as small as possible.

	* Post-processing on differential calls

	After macs2diff finds differential binding sites between two
	conditions, it will try to annotate the peak calls from one of two
	conditions, describe the changes ...

	* Fragment size prediction in macs2diff

	Now by default, macs2diff will try to use the average fragment
	size from both condition 1 and condition 2 for tag extension and
	peak calling. Previously, by default, it will use different sizes
	unless --nomodel is specified.

	Technically, I separate model building processes out. So macs2diff
	will build fragment sizes for condition 1 and 2 in parallel (2
	processes maximum), then perform 4-way comparisons in parallel (4
	processes maximum).

	* Diff score

	Combine two p/qscore tracks together. At regions where condition 1
	is higher than condition 2, score would be positive, otherwise,
	negative.

	* SAMParser and BAMParser

	Bug fixed for paired-end sequencing data.

	* BedGraph.pyx

	Fixed a bug while calling peaks from BedGraph file. It previously
	mistakenly output same peaks multiple times at the end of
	chromosome.

2011-11-2  Tao Liu  <taoliu@jimmy.harvard.edu>
	MACS version 2.0.9 (tag:alpha)

	* Auto fixation on predicted d is turned off by default!

	Previous --off-auto is now default. MACS will not automatically
	fix d less than 2 times of tag size according to
	--shiftsize. While tag size is getting longer nowadays, it would
	be easier to have d less than 2 times of tag size, however d may
	still be meaningful and useful. Please judge it using your own
	wisdom.

	* Scaling issue

	Now, the default scaling while treatment and input are unbalanced
	has been adjusted. By default, larger sample will be scaled down
	linearly to match the smaller sample. In this way, background
	noise will be reduced more than real signals, so we expect to have
	more specific results than the other way around (i.e. --to-large
	is set).

	Also, an alternative option to randomly sample larger data
	(--down-sample) is provided to replace default linear
	scaling. However, this option will cause results irresproducible,
	so be careful. 

	* randsample script

	A new script 'randsample'  is added, which can randomly sample
	certain percentage or number of tags.

	* Peak summit

	Now, MACS will decide peak summits according to pileup height
	instead of qvalue scores. In this way, the summit may be more
	accurate. 

	* Diff score

	MACS calculate qvalue scores as differential scores. When compare
	two conditions (saying A and B), the maximum qscore for comparing
	A to B -- maxqscore_a2b, and for comparing B to A --maxqscore_b2a
	will be computed. If maxqscore_a2b is bigger, the diff score is
	+maxqscore_a2b, otherwise, diff score is -1*maxqscore_b2a.

2011-09-15  Tao Liu  <taoliu@jimmy.harvard.edu>
	MACS version 2.0.8 (tag:alpha)

	* bin/macs2, bin/bdgbroadcall, MACS2/IO/cScoreTrack.pyx, MACS2/IO/cBedGraph.pyx

	New script bdgbroadcall and the extra option '--broad' for macs2
	script, can be used to call broad regions with a loose cutoff to
	link nearby significant regions. The output is represented as
	BED12 format.

	* MACS2/IO/cScoreTrack.pyx

	Fix q-value calculation to generate forcefully monotonic values.

	* bin/eland*2bed, bin/sam2bed and bin/filterdup

	They are combined to one more powerful script called
	"filterdup". The script filterdup can filter duplicated reads
	according to sequencing depth and genome size. The script can also
	convert any format supported by MACS to BED format.

2011-08-21  Tao Liu  <taoliu@jimmy.harvard.edu>
	MACS version 2.0.7 (tag:alpha)

	* bin/macsdiff renamed to bin/bdgdiff

	Now this script will work as a low-level finetuning tool as bdgcmp
	and bdgpeakcall.

	* bin/macs2diff

	A new script to take treatment and control files from two
	condition, calculate fragment size, use local poisson to get
	pvalues and BH process to get qvalues, then combine 4-ways result
	to call differential sites.

	This script can use upto 4 cpus to speed up 4-ways calculation. (
	I am trying multiprocessing in python. )

	* MACS2/Constants.py, MACS2/IO/cBedGraph.pyx,
	MACS2/IO/cScoreTrack.pyx, MACS2/OptValidator.py,
	MACS2/PeakModel.py, MACS2/cPeakDetect.pyx

	All above files are modified for the new macs2diff script.

	* bin/macs2, bin/macs2diff, MACS2/OptValidator.py

	Now q-value 0.01 is the default cutoff. If -p is specified,
	p-value cutoff will be used instead.

2011-07-25  Tao Liu  <vladimir.liu@gmail.com>
	MACS version 2.0.6 (tag:alpha)

	* bin/macsdiff

	A script to call differential regions. A naive way is introduced
	to find the regions where:

	1. signal from condition 1 is larger than input 1 and condition 2 --
	unique region in condition 1;
	2. signal from condition 2 is larger than input 2 and condition 1
	-- unique region in condition 2;
	3. signal from condition 1 is larger than input 1, signal from
	condition 2 is larger than input 2, however either signal from
	condition 1 or 2 is not larger than the other.

	Here 'larger' means the pvalue or qvalue from a Poisson test is
	under certain cutoff.

	(I will make another script to wrap up mulitple scripts for
	differential calling)

2011-07-07  Tao Liu  <vladimir.liu@gmail.com>
	MACS version 2.0.5 (tag:alpha)

	* bin/macs2, MACS2/cPeakDetect.py, MACS2/IO/cScoreTrack.pyx,
	MACS2/IO/cPeakIO.pyx

	Use hash to store peak information. Add back the feature to deal
	with data without control.

	Fix bug which incorrectly allows small peaks at the end of
	chromosomes.

	* bin/bdgpeakcall, bin/bdgcmp

	Fix bugs. bdgpeakcall can output encodePeak format.

2011-06-22  Tao Liu  <taoliu@jimmy.harvard.edu>
	MACS version 2.0.4 (tag:alpha)

	* cPeakDetect.py

	Fix a bug, correctly assign lambda_bg while --to-small is
	set. Thanks Junya Seo!

	Add rank and num of bp columns to pvalue-qvalue table.

	* cScoreTrack.py

	Fix bugs to correctly deal with peakless chromosomes. Thanks
	Vaibhav Jain!

	Use AFDR for independent tests instead.

	* encodePeak

	Now MACS can output peak coordinates together with pvalue, qvalue,
	summit positions in a single encodePeak format (designed for
	ENCODE project) file. This file can be loaded to UCSC
	browser. Definition of some specific columns are: 5th:
	int(-log10pvalue*10), 7th: fold-change, 8th: -log10pvalue, 9th:
	-log10qvalue, 10th: relative summit position to peak start.


2011-06-19  Tao Liu  <taoliu@jimmy.harvard.edu>
	MACS version 2.0.3 (tag:alpha)

	* Rich output with qvalue, fold enrichment, and pileup height

	Calculate q-values using a refined Benjamini–Hochberg–Yekutieli
	procedure:

	http://en.wikipedia.org/wiki/False_discovery_rate#Dependent_tests

	Now we have a similiar xls output file as before. The differences
	from previous file are:

	1. Summit now is absolute summit, instead of relative summit
	   position;
	2. 'Pileup' is previous 'tag' column. It's the extended fragment
	   pileup at the peak summit;
	3. We now use '-log10(pvalue)' instead of '-10log10(pvalue)', so
	   5.00 means 1e-5, simple and less confusing.
	4. FDR column becomes '-log10(qvalue)' column.
	5. The pileup, -log10pvalue, fold_enrichment and -log10qvalue are
	   the values at the peak summit.

	* Extra output files

	NAME_pqtable.txt contains pvalue and qvalue relationships.

	NAME_treat_pvalue.bdg and NAME_treat_qvalue.bdg store -log10pvalue
	and -log10qvalue scores in BedGraph format. Nearby regions with
	the same value are not merged.

	* Separation of FeatIO.py

	Its content has been divided into cPeakIO.pyx, cBedGraph.pyx, and
	cFixWidthTrack.pyx. A modified bedGraphTrackI class was
	implemented to store pileup, local lambda, pvalue, and qvalue
	alltogether in cScoreTrack.pyx.

	* Experimental option --half-ext

	Suggested by NPS algorithm, I added an experimental option
	--half-ext to let MACS only extends ChIP fragment around its
	middle point for only 1/2 d.

2011-06-12  Tao Liu  <taoliu@jimmy.harvard.edu>
	MACS version 2.0.2 (tag:alpha)

	* macs2

	Add an error check to see if there is no common chromosome names
	from treatment file and control file

	* cPeakDetect.pyx, cFeatIO.pyx, cPileup.pyx

	Reduce memory usage by removing deepcopy() calls.

	* Modify README documents and others.

2011-05-19  Tao Liu  <taoliu@jimmy.harvard.edu>
	MACS Version 2.0.1 (tag:alpha)

	* cPileup.pyx, cPeakDetect.pyx and peak calling process

	Jie suggested me a brilliant simple method to pileup fragments
	into bedGraph track. It works extremely faster than the previous
	function, i.e, faster than MACS1.3 or MACS1.4. So I can include
	large local lambda calculation in MACSv2 now. Now I generate three
	bedGraphs for d-size local bias, slocal-size and llocal-size local
	bias, and calculate the maximum local bias as local lambda
	bedGraph track.

	Minor: add_loc in bedGraphTrackI now can correctly merge the
	region with its preceding region if their value are the same.

	* macs2

	Add an option to shift control tags before extension. By default,
	control tags will be extended to both sides regardless of strand
	information.

2011-05-17  Tao Liu  <taoliu@jimmy.harvard.edu>
	MACS Version 2.0.0 (tag:alpha)

	* Use bedGraph type to store data internally and externally.

	We can have theoretically one-basepair resolution profiles. 10
	times smaller in filesize and even smaller after converting to
	bigWig for visualization.

	* Peak calling process modified. Better peak boundary detection.

	Extend ChIP tag to d, and pileup to have a ChIP bedGraph. Extend
	Control tag to d and 1,000bp, and pileup to two bedGraphs. (1000bp
	one will be averaged to d size) Then calculate the maximum value
	of these two tracks and a global background, to have a
	local-lambda bedGraph.

	Use -10log10poisson_pvalue as scores to generate a score track
	before peak calling.

	A general peak calling based on a score cutoff, min length of peak
	and max gap between nearby peaks.

	* Option changes.

	Wiggle file output is removed. Now we only support bedGraph
	output. The generation of bedGraph is highly recommended since it
	will not cost extra time. In other words, bedGraph generation is
	internally run even you don't want to save bedGraphs on disk, due
	to the peak calling algorithm in MACS v2.

	* cProb.pyx

	We now can calculate poisson pvalue in log space so that the score
	(-10*log10pvalue) will not have a upper limit of 3100 due to
	precision of float number.

	* Cython is adopted to speed up Python code.

2011-02-28  Tao Liu  <taoliu@jimmy.harvard.edu>
	Small fixes

	* Replaced with a newest WigTrackI class and fixed the wignorm script.

2011-02-21  Tao Liu  <taoliu@jimmy.harvard.edu>
	Version 1.4.0rc2 (Valentine)

	* --single-wig option is renamed to --single-profile

	* BedGraph output with --bdg or -B option.

	The BedGraph output provides 1bp resolution fragment pileup
	profile. File size is smaller than wig file. This option can be
	combined with --single-profile option to produce a bedgraph file
	for the whole genome. This option can also make --space,
	--call-subpeaks invalid.

	* Fix the description of --shiftsize to correctly state that the
	value is 1/2 d (fragment size).

	* Fix a bug in the call to __filter_w_control_tags when control is
	not available.

	* Fix a bug on --to-small option. Now it works as expected.

	* Fix a bug while counting the tags in candidate peak region, an
	extra tag may be included. (Thanks to Jake Biesinger!)

	* Fix the bug for the peaks extended outside of chromosome
	start. If the minus strand tag goes outside of chromosome start
	after extension of d, it will be thrown out.

	* Post-process script for a combined wig file:

	The "wignorm" command can be called after a full run of MACS14 as
	a postprocess. wignorm can calculate the local background from the
	control wig file from MACS14, then use either foldchange,
	-10*log10(pvalue) from possion test, or difference after asinh
	transformation as the score to build a single wig track to
	represent the binding strength. This script will take a
	significant long time to process.

	* --wigextend has been obsoleted.

2010-09-21  Tao Liu  <taoliu@jimmy.harvard.edu>
	Version 1.4.0rc1 (Starry Sky)

	* Duplicate reads option

	--keep-dup behavior is changed. Now user can specify how many
	reads he/she wants to keep at the same genomic location. 'auto' to
	let MACS decide the number based on binomial distribution, 'all'
	to let MACS keep all reads.

	* pvalue and FDR fixes (Thanks to Prof. Zhiping Weng)

	By default, MACS will now scale the smaller dataset to the bigger
	dataset. For instance, if IP has 10 million reads, and Input has 5
	million, MACS will double the lambda value calculated from Input
	reads while calling BOTH the positive peaks and negative
	peaks. This will address the issue caused by unbalanced numbers of
	reads from IP and Input. If --to-small is turned on, MACS will
	scale the larger dataset to the smaller one. So from now on, if d
	is fixed, then the peaks from a MACS call for A vs B should be
	identical to the negative peaks from a B vs A.

2010-09-01  Tao Liu  <taoliu@jimmy.harvard.edu>
	Version 1.4.0beta (summer wishes)

	* New features

	** Model building

	The default behavior in the model building step is slightly
	changed. When MACS can't find enough pairs to build model
	(implemented in alpha version) or the modeled fragment length is
	less than 2 times of tag length (implemented in beta version),
	MACS will use 2 times of --shiftsize value as fragment length in
	the later analysis. --off-auto can turn off this default behavior.

	** Redundant tag filtering

	The IO module is rewritten. The redundant tag filtering process
	becomes simpler and works as promise. The maximum allowed number
	of tags at the exact same location is calculated from the
	sequencing depth and genome size using a binomial distribution,
	for both TREAMENT and CONTROL separately. ( previously only
	TREATMENT is considered ) The exact same location means the same
	coordination and the same strand. Then MACS will only keep at most
	this number of tags at the exact same location in the following
	analysis. An option --keep-dup can let MACS skip the filtering and
	keep all the tags. However this may bring in a lot of sequencing
	bias, so you may get many false positive peaks.

	** Single wiggle mode

	First thing to mention, this is not the score track that I
	described before. By default, MACS generates wiggle files for
	fragment pileup for every chromosomes separately. When you use
	--single-wig option, MACS will generate a single wiggle file for
	all the chromosomes so you will get a wig.gz for TREATMENT and
	another wig.gz for CONTROL if available.

	** Sniff -- automatic format detection

	Now, by default or "-f AUTO", MACS will decide the input file
	format automatically. Technically, it will try to read at most
	1000 records for the first 10 non-comment lines. If it succeeds,
	the format is decided. I recommend not to use AUTO and specify the
	right format for your input files, unless you combine different
	formats in a single MACS run.

	* Options changes

	--single-wig and --keep-dup are added. Check previous section in
	ChangeLog for detail.

	-f (--format) AUTO is now the default option.

	--slocal default: 1000
	--llocal default: 10000

	* Bug fixed

	Setup script will stop the installation if python version is not
	python2.6 or python2.7.

	Local lambda calculation has been changed back. MACS will check
	peak_region, slocal( default 1K) and llocal (default 10K) for the
	local bias. The previous 200bps default will cause MACS misses
	some peaks where the input bias is very sharp.

	sam2bed.py script is corrected.

	Relative pos in xls output is fixed.

	Parser for ELAND_export is fixed to pass some of the no match
	lines. And elandexport2bed.py is fixed too. ( however I can't
	guarantee that it works on any eland_export files. )

2010-06-04  Tao Liu  <taoliu@jimmy.harvard.edu>
	Version 1.4.0alpha2 (be smarter)

	* Options changes

	--gsize now provides shortcuts for common genomes, including
	human, mouse, C. elegans and fruitfly.

	--llocal now will be 5000 bps if there is no input file, so that
	local lambda doesn't overkill enriched binding sites.

2010-06-02  Tao Liu  <taoliu@jimmy.harvard.edu>
	Version 1.4alpha (be smarter)
	
	* Options changes

	--tsize option is redesigned. MACS will use the first 10 lines of
	the input to decide the tag size. If user specifies --tsize, it
	will override the auto decided tsize.

	--lambdaset is replaced by --slocal and --llocal which mean the
	small local region and large local region. 

	--bw has no effect on the scan-window size now. It only affects the
	paired-peaks model process. 
	
	* Model building

	During the model building, MACS will pick out the enriched regions
	which are not too high and not too low to build the paired-peak
	model. Default the region is from fold 10 to fold 30. If MACS
	fails to build the model, by default it will use the nomodel
	settings, like shiftsize=100bps, to shift and extend each
	tags. This behavior can be turned off by '--off-auto'.

	* Output files

	An extra file including all the summit positions are saved in
	*_summits.bed file. An option '--call-subpeaks' will invoke
	PeakSplitter developed by Mali Salmon to split wide peaks into
	smaller subpeaks.
	
	* Sniff ( will in beta )

	Automatically recognize the input file format, so use can combine
	different format in one MACS run.

	Not implemented features/TODO:
	
	* Algorithms ( in near future? )

	MACS will try to refine the peak boundaries by calculating the
	scores for every point in the candidate peak regions. The score
	will be the -10*log(10,pvalue) on a local poisson distribution. A
	cutoff specified by users (--pvalue) will be applied to find the
	precise sub-peaks in the original candidate peak region. Peak
	boudaries and peak summits positions will be saved in separate BED
	files.

	* Single wiggle track ( in near future? )

	A single wiggle track will be generated to save the scores within
	candidate peak regions in the 10bps resolution. The wiggle file
	is in fixedStep format.


2009-10-16  Tao Liu  <taoliu@jimmy.harvard.edu>
	Version 1.3.7.1 (Oktoberfest, bug fixed #1)
	
	* bin/Constants.py

	Fixed typo. FCSTEP -> FESTEP

	* lib/PeakDetect.py

	The 'femax' attribute bug is fixed

2009-10-02  Tao Liu  <taoliu@jimmy.harvard.edu>
	Version 1.3.7 (Oktoberfest)
	
	* bin/macs, lib/PeakDetect.py, lib/IO/__init__.py, lib/OptValidator.py

	Enhancements by Peter Chines:

	1. gzip files are supported. 
	2. when --diag is on, user can set the increment and endpoint for
	fold enrichment analysis by setting --fe-step and --fe-max.

	Enhancements by Davide Cittaro:

	1. BAM and SAM formats are supported.
	2. small changes in the header lines of wiggle output.

	Enhancements by Me:
	1. I added --fe-min option;
	2. Bowtie ascii output with suffix ".map" is supported.
	
	Bug fixed:

	1. --nolambda bug is fixed. ( reported by Martin in JHU )
	2. --diag bug is fixed. ( reported by Bogdan Tanasa )
	3. Function to remove suffix '.fa' is fixed. ( reported by Jeff Johnston )
	4. Some "fold change" have been changed to "fold enrichment".

2009-06-10  Tao Liu  <taoliu@jimmy.harvard.edu>
	Version 1.3.6.1 (default parameter change)
	
	* bin/macs, lib/PeakDetect.py

	"--oldfdr" is removed. The 'oldfdr' behaviour becomes
	default. "--futurefdr" is added which can turn on the 'new' method
	introduced in 1.3.6. By default it's off.

	* lib/PeakDetect.py

	Fixed a bug. p-value is corrected a little bit.
	

2009-05-11  Tao Liu  <taoliu@jimmy.harvard.edu>
	Version 1.3.6 (Birthday cake)
	
	* bin/macs

	"track name" is added to the header of BED output file.

	Now the default peak detection method is to consider 5k and 10k
	nearby regions in treatment data and peak location, 1k, 5k, and
	10k regions in control data to calculate local bias. The old
	method can be called through '--old' option.

	Information about how many total/unique tags in treatment or
	control will be saved in final .xls output.

	* lib/IO/__init__.py

	".fa" will be removed from input tag alignment so only the
	chromosome names are kept.

	WigTrackI class is added for Wiggle like data structure. (not used
	now)

	The parser for ELAND multi PET files has been fixed. Now the 5'
	tag position for a pair will be kept, whereas in the previous
	version, the middle points are kept.

	* lib/IO/BinKeeper.py

	BinKeeperI class is inspired by Jim Kent's library for UCSC genome
	browser, which can quickly access certain region for values in a
	large wiggle like data file. (not used now)

	* lib/OptValidator.py

	typo fixed.

	* lib/PeakDetect.py

	Now the default peak detection method is to consider 5k and 10k
	nearby regions in treatment data and peak location, 1k, 5k, and
	10k regions in control data to calculate local bias. The old
	method can be called through '--old' option.

	Two columns have beed added to BED output file. 4th column: peak
	name; 5th column: peak score using -10log(10,pvalue) as score.

	* setup.py

	Add support to build a Mac App through 'setup.py py2app', or a
	Windows executable through 'setup.py py2exe'. You need to install
	py2app or py2exe package in order to use these functions.

2009-02-12  Tao Liu  <taoliu@jimmy.harvard.edu>
	Version 1.3.5 (local lambda fixed, typo fixed, model figure improved)
	
	* PeakDetect.py

	Now, besides 1k, 5k, 10k, MACS will also consider peak size region
	in control data to calculate local lambda for each peak. Peak
	calling results will be slightly different with previous version,
	beware!

	* OptValidator.py

	Typo fixed, ELANDParser -> ELANDResultParser

	* OutputWriter.py

	Now, modeled d value will be shown on the model figure.

2009-01-06  Tao Liu  <taoliu@jimmy.harvard.edu>
	Version 1.3.4 (Happy New Year Version, bug fixed, ELAND multi/PET support)
	
	* macs, IO/__init__.py, PeakDetect.py

	Add support for ELAND multi format. Add support for Pair-End
	experiment, in this case, 5'end and 3'end ELAND multi format files
	are required for treatment or control data. See 00README file for
	detail.

	Add wigextend option.

	Add petdist option for Pair-End Tag experiment, which is the best
	distance between 5' and 3' tags.

	* PeakDetect.py

	Fixed a bug which cause the end positions of every peak region
	incorrectly added by 1 bp. ( Thanks Mali Salmon!)

	* OutputWriter.py
	
	Fix bugs while generating wiggle files. The start position of
	wiggle file is set to 1 instead of 0.

	Fix a bug that every 10M bps, signals in the first 'd' range are
	lower than actual. ( Thanks Mali Salmon!)


2008-12-03  Tao Liu  <taoliu@jimmy.harvard.edu>
	Version 1.3.3 (wiggle bugs fixed)
	
	* OutputWriter.py

	Fix bugs while generating wiggle files. 1. 'span=' is added to
	'variableStep' line; 2. previously, every 10M bps, the coordinates
	were wrongly shifted to the right for 'd' basepairs.

	* macs, PeakDetect.py

	Add an option to save wiggle files on different resolution.
	
2008-10-02  Tao Liu  <taoliu@jimmy.harvard.edu>
	Version 1.3.2 (tiny bugs fixed)

	* IO/__init__.py
	
	Fix 65536 -> 65535. ( Thank Joon) 
	
	* Prob.py
	
	Improved for binomial function with extra large number. Imported
	from Cistrome project.
	
	* PeakDetect.py

	If treatment channel misses reads in some chromosome included in
	control channel, or vice versa, MACS will not exit. (Thank Shaun
	Mahony)

	Instead, MACS will fake a tag at position -1 when calling
	treatment peaks vs control, but will ignore the chromosome while
	calling negative peaks.

2008-09-04  Tao Liu  <taoliu@jimmy.harvard.edu>
	Version 1.3.1 (tiny bugs fixed version)

	* Prob.py
	
	Hyunjin Gene Shin contributed some codes to Prob.py. Now the
	binomial functions can tolerate large and small numbers.
	
	* IO/__init__.py

	Parsers now split lines in BED/ELAND file using any
	whitespaces. 'track' or 'browser' lines will be regarded as
	comment lines. A bug fixed when throwing StrandFormatError. The
	maximum redundant tag number at a single position can be no less
	than 65536.

	
2008-07-15  Tao Liu  <taoliu@jimmy.harvard.edu>
	Version 1.3 (naming clarification version)

	* Naming clarification changes according to our manuscript:

	'frag_len' is changed to 'd'.

	'fold_change' is changed to 'fold_enrichment'.
	
	Suggest '--bw' parameter to be determined by users from the real
	sonication size.

	Maximum FDR is 100% in the output file.

	And other clarifications in 00README file and the documents on the
	website.
	
	* IO/__init__.py
	If the redundant tag number at a single position is over 32767,
	just remember 32767, instead of raising an overflow exception.
	
	* setup.py
	fixed a typo.

	* PeakDetect.py
	Bug fixed for diagnosis report.
	

2008-07-10  Tao Liu  <taoliu@jimmy.harvard.edu>
	Version 1.2.2gamma

	* Serious bugs fix: 

	Poisson distribution CDF and inverse CDF functions are
	corrected. They can produce right results even for huge lambda
	now. So that the p-value and FDR values in the final excel sheet
	are corrected.

	IO package now can tolerate some rare cases; ELANDParser in IO
	package is fixed. (Thank Bogdan)

	* Improvement:

	Reverse paired peaks in model are rejected. So there will be no
	negative 'frag_len'. (Thank Bogdan)

	* Features added:
	
	Diagnosis function is completed. Which can output a table file for
	users to estimate their sequencing depth.


2008-06-30  Tao Liu  <taoliu@jimmy.harvard.edu>
	Version 1.2
	
	* Probe.py is added!  

	GSL is totally removed from MACS. Instead, I have implemented the
	CDF and inverse CDF for poisson and binomial distribution purely
	in python.

	* Constants.py is added!

	Organize constants used in MACS in the Constants.py file.

	* All other files are modified!

	Foldchange calculation is modified. Now the foldchange only be
	calculated at the peak summit position instead of the whole peak
	region. The values will be higher and more robust than before.

	Features added:

	1. MACS can save wiggle format files containing the tag number at
	every 10 bp along the genome. Tags are shifted according to our
	model before they are calculated.

	2. Model building and local lambda calculation can be skipped with
	certain options.

	3. A diagnosis report can be generated through '--diag'
	option. This report can help you get an assumption about the
	sequencing saturation. This funtion is only in beta stage.

	4. FDR calculation speed is highly improved.
	
2008-05-28  Tao Liu  <taoliu@jimmy.harvard.edu>
	Version 1.1
	
	* TabIO, PeakModel.py ...
	Bug fixed to let MACS tolerate some cases while there is no tag on
	either plus strand or minus strand.

	* setup.py
	Check the version of python. If the version is lower than 2.4,
	refuse to install with warning.


2013-07-31  Tao Liu  <vladimir.liu@gmail.com>
	MACS version 2.0.10 20130731 (tag:alpha)

	* callpeak --call-summits

	Fix bugs causing callpeak --call-summits option generating extra
	number of peaks and inconsistent peak boundaries comparing to
	default option. Thank Ben Levinson!

	* bdgcmp output

	Fix bugs causing bdgcmp output logLR all in positive values. Now
	'depletion' can be correctly represented as negative values.

	* bdgdiff

	Fix the behavior of bdgdiff module. Now it can take four
	bedGraph files, then use logLR as cutoff to call differential
	regions. Check command line of bdgdiff for detail. 

2013-07-13  Tao Liu  <vladimir.liu@gmail.com>
	MACS version 2.0.10 20130713 (tag:alpha)

	* fix bugs while output broadPeak and gappedPeak.

	Note. Those weak broad regions without any strong enrichment
	regions inside won't be saved in gappedPeak file.

	* bdgcmp -T and -C are merged into -S and description is updated.

	Now, you can use it to override SPMR values in your input for
	bdgcmp. To use SPMR (from 'callpeak --SPMR -B') while calculating
	statistics will cause weird results ( in most cases, lower
	significancy), and won't be consistent with MACS2 callpeak
	behavior. So if you have SPMR bedGraphs, input the smaller/larger
	sample size in MILLION according to 'callpeak --to-large' option.

2013-07-10  Tao Liu  <vladimir.liu@gmail.com>
	MACS version 2.0.10 20130710 (tag:alpha)

	* fix BED style output format of callpeak module:

	1) without --broad: narrowPeak (BED6+4) and BED for summit will be
	the output. Old BED format file won't be saved.

	2) with --broad: broadPeak (BED6+3) for broad region and
	gappedPeak (BED12+3) for chained enriched regions will be the
	output. Old BED format, narrowPeak format, summit file won't be
	saved.

	* bdgcmp now can accept list of methods to calculate scores. So
	you can run it once to generate multiple types of scores. Thank
	Jon Urban for this suggestion!

	* C codes are re-generated through Cython 0.19.1.

2013-05-21  Tao Liu  <vladimir.liu@gmail.com>
	MACS version 2.0.10 20130520 (tag:alpha)

	* broad peak calling modules are modified in order to report all
	relexed regions even there is no strong enrichment inside.

2013-05-01  Tao Liu  <vladimir.liu@gmail.com>
	MACS version 2.0.10 20130501 (tag:alpha)

	* Memory usage is decreased to about 1/4-1/5 of previous usage
	Now, the internal data structure and algorithm are both
	re-organized, so that intermediate data wouldn't be saved in
	memory. Intead they will be calculated on the fly. New MACS2 will
	spend longer time (1.5 to 2 times) however it will use less memory
	so can be more usable on small mem servers.

	* --seed option is added to callpeak and randsample commands
	Thank Mathieu Gineste for this suggestion!

2013-03-05  Tao Liu  <vladimir.liu@gmail.com>
	MACS version 2.0.10 20130306 (tag:alpha)

	* diffpeak module New module to detect differential binding sites
	with more statistics.

	* Introduced --refine-peaks
	Calculates reads balancing to refine peak summits

	* Ouput file names prefix
	Correct encodePeak to narrowPeak, broadPeak to bed12. 

2012-09-13 Benjamin Schiller <benjamin.schiller@ucsf.edu>,  Tao Liu  <taoliu@jimmy.harvard.edu>
	MACS version 2.0.10 (tag:alpha not released)

	* Introduced BAMPEParser
	Reads PE data directly, requires bedtools for now

	* Introduced --call-summits
	Uses signal processing methods to call overlapping peaks

	* Added --no-trackline
	By default, files have descriptive tracklines now

	* new refinepeak command (experimental)
	This new function will use a similar method in SPP (wtd), to
	analyze raw tag distribution in peak region, then redefine the
	peak summit where plus and minus tags are evenly distributed
	around.

	* Changes to output *
	cPeakDetect.pyx has full support for new print/write methods and
	--call-peaks, BAMPEParser, and use of paired-end data

	* Parser optimization

	cParser.pyx is rewritten to use io.BufferedReader to speed
	up. Speed is doubled.

	Code is reorganized -- most of functions are inherited from
	GenericParser class.

	* Use cross-correlation to calculate fragment size

	First, all pairs will be used in prediction for fragment
	size. Previously, only no more than 1000 pairs are used. Second,
	cross-correlation is used to find the best phase difference
	between + and - tag pileups.

	* Speed up p-value and q-value calculation

	This part is ten times faster now. I am using a dictionary to
	cache p-value results from Poisson CDF function. A bit more memory
	will be used to increase speed. I hope this dictionary would not
	explode since the possible pairs of ChIP signal and control lambda
	are hugely redundant. Also, I rewrited part of q-value
	calculation.

	* Speed up peak detection

	This part is about hundred of times faster now.  Optimizations
	include using Numpy functions as much as possible, and making loop
	body as small as possible.

	* Post-processing on differential calls

	After macs2diff finds differential binding sites between two
	conditions, it will try to annotate the peak calls from one of two
	conditions, describe the changes ...

	* Fragment size prediction in macs2diff

	Now by default, macs2diff will try to use the average fragment
	size from both condition 1 and condition 2 for tag extension and
	peak calling. Previously, by default, it will use different sizes
	unless --nomodel is specified.

	Technically, I separate model building processes out. So macs2diff
	will build fragment sizes for condition 1 and 2 in parallel (2
	processes maximum), then perform 4-way comparisons in parallel (4
	processes maximum).

	* Diff score

	Combine two p/qscore tracks together. At regions where condition 1
	is higher than condition 2, score would be positive, otherwise,
	negative.

	* SAMParser and BAMParser

	Bug fixed for paired-end sequencing data.

	* BedGraph.pyx

	Fixed a bug while calling peaks from BedGraph file. It previously
	mistakenly output same peaks multiple times at the end of
	chromosome.

2011-11-2  Tao Liu  <taoliu@jimmy.harvard.edu>
	MACS version 2.0.9 (tag:alpha)

	* Auto fixation on predicted d is turned off by default!

	Previous --off-auto is now default. MACS will not automatically
	fix d less than 2 times of tag size according to
	--shiftsize. While tag size is getting longer nowadays, it would
	be easier to have d less than 2 times of tag size, however d may
	still be meaningful and useful. Please judge it using your own
	wisdom.

	* Scaling issue

	Now, the default scaling while treatment and input are unbalanced
	has been adjusted. By default, larger sample will be scaled down
	linearly to match the smaller sample. In this way, background
	noise will be reduced more than real signals, so we expect to have
	more specific results than the other way around (i.e. --to-large
	is set).

	Also, an alternative option to randomly sample larger data
	(--down-sample) is provided to replace default linear
	scaling. However, this option will cause results irresproducible,
	so be careful. 

	* randsample script

	A new script 'randsample'  is added, which can randomly sample
	certain percentage or number of tags.

	* Peak summit

	Now, MACS will decide peak summits according to pileup height
	instead of qvalue scores. In this way, the summit may be more
	accurate. 

	* Diff score

	MACS calculate qvalue scores as differential scores. When compare
	two conditions (saying A and B), the maximum qscore for comparing
	A to B -- maxqscore_a2b, and for comparing B to A --maxqscore_b2a
	will be computed. If maxqscore_a2b is bigger, the diff score is
	+maxqscore_a2b, otherwise, diff score is -1*maxqscore_b2a.

2011-09-15  Tao Liu  <taoliu@jimmy.harvard.edu>
	MACS version 2.0.8 (tag:alpha)

	* bin/macs2, bin/bdgbroadcall, MACS2/IO/cScoreTrack.pyx, MACS2/IO/cBedGraph.pyx

	New script bdgbroadcall and the extra option '--broad' for macs2
	script, can be used to call broad regions with a loose cutoff to
	link nearby significant regions. The output is represented as
	BED12 format.

	* MACS2/IO/cScoreTrack.pyx

	Fix q-value calculation to generate forcefully monotonic values.

	* bin/eland*2bed, bin/sam2bed and bin/filterdup

	They are combined to one more powerful script called
	"filterdup". The script filterdup can filter duplicated reads
	according to sequencing depth and genome size. The script can also
	convert any format supported by MACS to BED format.

2011-08-21  Tao Liu  <taoliu@jimmy.harvard.edu>
	MACS version 2.0.7 (tag:alpha)

	* bin/macsdiff renamed to bin/bdgdiff

	Now this script will work as a low-level finetuning tool as bdgcmp
	and bdgpeakcall.

	* bin/macs2diff

	A new script to take treatment and control files from two
	condition, calculate fragment size, use local poisson to get
	pvalues and BH process to get qvalues, then combine 4-ways result
	to call differential sites.

	This script can use upto 4 cpus to speed up 4-ways calculation. (
	I am trying multiprocessing in python. )

	* MACS2/Constants.py, MACS2/IO/cBedGraph.pyx,
	MACS2/IO/cScoreTrack.pyx, MACS2/OptValidator.py,
	MACS2/PeakModel.py, MACS2/cPeakDetect.pyx

	All above files are modified for the new macs2diff script.

	* bin/macs2, bin/macs2diff, MACS2/OptValidator.py

	Now q-value 0.01 is the default cutoff. If -p is specified,
	p-value cutoff will be used instead.

2011-07-25  Tao Liu  <vladimir.liu@gmail.com>
	MACS version 2.0.6 (tag:alpha)

	* bin/macsdiff

	A script to call differential regions. A naive way is introduced
	to find the regions where:

	1. signal from condition 1 is larger than input 1 and condition 2 --
	unique region in condition 1;
	2. signal from condition 2 is larger than input 2 and condition 1
	-- unique region in condition 2;
	3. signal from condition 1 is larger than input 1, signal from
	condition 2 is larger than input 2, however either signal from
	condition 1 or 2 is not larger than the other.

	Here 'larger' means the pvalue or qvalue from a Poisson test is
	under certain cutoff.

	(I will make another script to wrap up mulitple scripts for
	differential calling)

2011-07-07  Tao Liu  <vladimir.liu@gmail.com>
	MACS version 2.0.5 (tag:alpha)

	* bin/macs2, MACS2/cPeakDetect.py, MACS2/IO/cScoreTrack.pyx,
	MACS2/IO/cPeakIO.pyx

	Use hash to store peak information. Add back the feature to deal
	with data without control.

	Fix bug which incorrectly allows small peaks at the end of
	chromosomes.

	* bin/bdgpeakcall, bin/bdgcmp

	Fix bugs. bdgpeakcall can output encodePeak format.

2011-06-22  Tao Liu  <taoliu@jimmy.harvard.edu>
	MACS version 2.0.4 (tag:alpha)

	* cPeakDetect.py

	Fix a bug, correctly assign lambda_bg while --to-small is
	set. Thanks Junya Seo!

	Add rank and num of bp columns to pvalue-qvalue table.

	* cScoreTrack.py

	Fix bugs to correctly deal with peakless chromosomes. Thanks
	Vaibhav Jain!

	Use AFDR for independent tests instead.

	* encodePeak

	Now MACS can output peak coordinates together with pvalue, qvalue,
	summit positions in a single encodePeak format (designed for
	ENCODE project) file. This file can be loaded to UCSC
	browser. Definition of some specific columns are: 5th:
	int(-log10pvalue*10), 7th: fold-change, 8th: -log10pvalue, 9th:
	-log10qvalue, 10th: relative summit position to peak start.


2011-06-19  Tao Liu  <taoliu@jimmy.harvard.edu>
	MACS version 2.0.3 (tag:alpha)

	* Rich output with qvalue, fold enrichment, and pileup height

	Calculate q-values using a refined Benjamini–Hochberg–Yekutieli
	procedure:

	http://en.wikipedia.org/wiki/False_discovery_rate#Dependent_tests

	Now we have a similiar xls output file as before. The differences
	from previous file are:

	1. Summit now is absolute summit, instead of relative summit
	   position;
	2. 'Pileup' is previous 'tag' column. It's the extended fragment
	   pileup at the peak summit;
	3. We now use '-log10(pvalue)' instead of '-10log10(pvalue)', so
	   5.00 means 1e-5, simple and less confusing.
	4. FDR column becomes '-log10(qvalue)' column.
	5. The pileup, -log10pvalue, fold_enrichment and -log10qvalue are
	   the values at the peak summit.

	* Extra output files

	NAME_pqtable.txt contains pvalue and qvalue relationships.

	NAME_treat_pvalue.bdg and NAME_treat_qvalue.bdg store -log10pvalue
	and -log10qvalue scores in BedGraph format. Nearby regions with
	the same value are not merged.

	* Separation of FeatIO.py

	Its content has been divided into cPeakIO.pyx, cBedGraph.pyx, and
	cFixWidthTrack.pyx. A modified bedGraphTrackI class was
	implemented to store pileup, local lambda, pvalue, and qvalue
	alltogether in cScoreTrack.pyx.

	* Experimental option --half-ext

	Suggested by NPS algorithm, I added an experimental option
	--half-ext to let MACS only extends ChIP fragment around its
	middle point for only 1/2 d.

2011-06-12  Tao Liu  <taoliu@jimmy.harvard.edu>
	MACS version 2.0.2 (tag:alpha)

	* macs2

	Add an error check to see if there is no common chromosome names
	from treatment file and control file

	* cPeakDetect.pyx, cFeatIO.pyx, cPileup.pyx

	Reduce memory usage by removing deepcopy() calls.

	* Modify README documents and others.

2011-05-19  Tao Liu  <taoliu@jimmy.harvard.edu>
	MACS Version 2.0.1 (tag:alpha)

	* cPileup.pyx, cPeakDetect.pyx and peak calling process

	Jie suggested me a brilliant simple method to pileup fragments
	into bedGraph track. It works extremely faster than the previous
	function, i.e, faster than MACS1.3 or MACS1.4. So I can include
	large local lambda calculation in MACSv2 now. Now I generate three
	bedGraphs for d-size local bias, slocal-size and llocal-size local
	bias, and calculate the maximum local bias as local lambda
	bedGraph track.

	Minor: add_loc in bedGraphTrackI now can correctly merge the
	region with its preceding region if their value are the same.

	* macs2

	Add an option to shift control tags before extension. By default,
	control tags will be extended to both sides regardless of strand
	information.

2011-05-17  Tao Liu  <taoliu@jimmy.harvard.edu>
	MACS Version 2.0.0 (tag:alpha)

	* Use bedGraph type to store data internally and externally.

	We can have theoretically one-basepair resolution profiles. 10
	times smaller in filesize and even smaller after converting to
	bigWig for visualization.

	* Peak calling process modified. Better peak boundary detection.

	Extend ChIP tag to d, and pileup to have a ChIP bedGraph. Extend
	Control tag to d and 1,000bp, and pileup to two bedGraphs. (1000bp
	one will be averaged to d size) Then calculate the maximum value
	of these two tracks and a global background, to have a
	local-lambda bedGraph.

	Use -10log10poisson_pvalue as scores to generate a score track
	before peak calling.

	A general peak calling based on a score cutoff, min length of peak
	and max gap between nearby peaks.

	* Option changes.

	Wiggle file output is removed. Now we only support bedGraph
	output. The generation of bedGraph is highly recommended since it
	will not cost extra time. In other words, bedGraph generation is
	internally run even you don't want to save bedGraphs on disk, due
	to the peak calling algorithm in MACS v2.

	* cProb.pyx

	We now can calculate poisson pvalue in log space so that the score
	(-10*log10pvalue) will not have a upper limit of 3100 due to
	precision of float number.

	* Cython is adopted to speed up Python code.

2011-02-28  Tao Liu  <taoliu@jimmy.harvard.edu>
	Small fixes

	* Replaced with a newest WigTrackI class and fixed the wignorm script.

2011-02-21  Tao Liu  <taoliu@jimmy.harvard.edu>
	Version 1.4.0rc2 (Valentine)

	* --single-wig option is renamed to --single-profile

	* BedGraph output with --bdg or -B option.

	The BedGraph output provides 1bp resolution fragment pileup
	profile. File size is smaller than wig file. This option can be
	combined with --single-profile option to produce a bedgraph file
	for the whole genome. This option can also make --space,
	--call-subpeaks invalid.

	* Fix the description of --shiftsize to correctly state that the
	value is 1/2 d (fragment size).

	* Fix a bug in the call to __filter_w_control_tags when control is
	not available.

	* Fix a bug on --to-small option. Now it works as expected.

	* Fix a bug while counting the tags in candidate peak region, an
	extra tag may be included. (Thanks to Jake Biesinger!)

	* Fix the bug for the peaks extended outside of chromosome
	start. If the minus strand tag goes outside of chromosome start
	after extension of d, it will be thrown out.

	* Post-process script for a combined wig file:

	The "wignorm" command can be called after a full run of MACS14 as
	a postprocess. wignorm can calculate the local background from the
	control wig file from MACS14, then use either foldchange,
	-10*log10(pvalue) from possion test, or difference after asinh
	transformation as the score to build a single wig track to
	represent the binding strength. This script will take a
	significant long time to process.

	* --wigextend has been obsoleted.

2010-09-21  Tao Liu  <taoliu@jimmy.harvard.edu>
	Version 1.4.0rc1 (Starry Sky)

	* Duplicate reads option

	--keep-dup behavior is changed. Now user can specify how many
	reads he/she wants to keep at the same genomic location. 'auto' to
	let MACS decide the number based on binomial distribution, 'all'
	to let MACS keep all reads.

	* pvalue and FDR fixes (Thanks to Prof. Zhiping Weng)

	By default, MACS will now scale the smaller dataset to the bigger
	dataset. For instance, if IP has 10 million reads, and Input has 5
	million, MACS will double the lambda value calculated from Input
	reads while calling BOTH the positive peaks and negative
	peaks. This will address the issue caused by unbalanced numbers of
	reads from IP and Input. If --to-small is turned on, MACS will
	scale the larger dataset to the smaller one. So from now on, if d
	is fixed, then the peaks from a MACS call for A vs B should be
	identical to the negative peaks from a B vs A.

2010-09-01  Tao Liu  <taoliu@jimmy.harvard.edu>
	Version 1.4.0beta (summer wishes)

	* New features

	** Model building

	The default behavior in the model building step is slightly
	changed. When MACS can't find enough pairs to build model
	(implemented in alpha version) or the modeled fragment length is
	less than 2 times of tag length (implemented in beta version),
	MACS will use 2 times of --shiftsize value as fragment length in
	the later analysis. --off-auto can turn off this default behavior.

	** Redundant tag filtering

	The IO module is rewritten. The redundant tag filtering process
	becomes simpler and works as promise. The maximum allowed number
	of tags at the exact same location is calculated from the
	sequencing depth and genome size using a binomial distribution,
	for both TREAMENT and CONTROL separately. ( previously only
	TREATMENT is considered ) The exact same location means the same
	coordination and the same strand. Then MACS will only keep at most
	this number of tags at the exact same location in the following
	analysis. An option --keep-dup can let MACS skip the filtering and
	keep all the tags. However this may bring in a lot of sequencing
	bias, so you may get many false positive peaks.

	** Single wiggle mode

	First thing to mention, this is not the score track that I
	described before. By default, MACS generates wiggle files for
	fragment pileup for every chromosomes separately. When you use
	--single-wig option, MACS will generate a single wiggle file for
	all the chromosomes so you will get a wig.gz for TREATMENT and
	another wig.gz for CONTROL if available.

	** Sniff -- automatic format detection

	Now, by default or "-f AUTO", MACS will decide the input file
	format automatically. Technically, it will try to read at most
	1000 records for the first 10 non-comment lines. If it succeeds,
	the format is decided. I recommend not to use AUTO and specify the
	right format for your input files, unless you combine different
	formats in a single MACS run.

	* Options changes

	--single-wig and --keep-dup are added. Check previous section in
	ChangeLog for detail.

	-f (--format) AUTO is now the default option.

	--slocal default: 1000
	--llocal default: 10000

	* Bug fixed

	Setup script will stop the installation if python version is not
	python2.6 or python2.7.

	Local lambda calculation has been changed back. MACS will check
	peak_region, slocal( default 1K) and llocal (default 10K) for the
	local bias. The previous 200bps default will cause MACS misses
	some peaks where the input bias is very sharp.

	sam2bed.py script is corrected.

	Relative pos in xls output is fixed.

	Parser for ELAND_export is fixed to pass some of the no match
	lines. And elandexport2bed.py is fixed too. ( however I can't
	guarantee that it works on any eland_export files. )

2010-06-04  Tao Liu  <taoliu@jimmy.harvard.edu>
	Version 1.4.0alpha2 (be smarter)

	* Options changes

	--gsize now provides shortcuts for common genomes, including
	human, mouse, C. elegans and fruitfly.

	--llocal now will be 5000 bps if there is no input file, so that
	local lambda doesn't overkill enriched binding sites.

2010-06-02  Tao Liu  <taoliu@jimmy.harvard.edu>
	Version 1.4alpha (be smarter)
	
	* Options changes

	--tsize option is redesigned. MACS will use the first 10 lines of
	the input to decide the tag size. If user specifies --tsize, it
	will override the auto decided tsize.

	--lambdaset is replaced by --slocal and --llocal which mean the
	small local region and large local region. 

	--bw has no effect on the scan-window size now. It only affects the
	paired-peaks model process. 
	
	* Model building

	During the model building, MACS will pick out the enriched regions
	which are not too high and not too low to build the paired-peak
	model. Default the region is from fold 10 to fold 30. If MACS
	fails to build the model, by default it will use the nomodel
	settings, like shiftsize=100bps, to shift and extend each
	tags. This behavior can be turned off by '--off-auto'.

	* Output files

	An extra file including all the summit positions are saved in
	*_summits.bed file. An option '--call-subpeaks' will invoke
	PeakSplitter developed by Mali Salmon to split wide peaks into
	smaller subpeaks.
	
	* Sniff ( will in beta )

	Automatically recognize the input file format, so use can combine
	different format in one MACS run.

	Not implemented features/TODO:
	
	* Algorithms ( in near future? )

	MACS will try to refine the peak boundaries by calculating the
	scores for every point in the candidate peak regions. The score
	will be the -10*log(10,pvalue) on a local poisson distribution. A
	cutoff specified by users (--pvalue) will be applied to find the
	precise sub-peaks in the original candidate peak region. Peak
	boudaries and peak summits positions will be saved in separate BED
	files.

	* Single wiggle track ( in near future? )

	A single wiggle track will be generated to save the scores within
	candidate peak regions in the 10bps resolution. The wiggle file
	is in fixedStep format.


2009-10-16  Tao Liu  <taoliu@jimmy.harvard.edu>
	Version 1.3.7.1 (Oktoberfest, bug fixed #1)
	
	* bin/Constants.py

	Fixed typo. FCSTEP -> FESTEP

	* lib/PeakDetect.py

	The 'femax' attribute bug is fixed

2009-10-02  Tao Liu  <taoliu@jimmy.harvard.edu>
	Version 1.3.7 (Oktoberfest)
	
	* bin/macs, lib/PeakDetect.py, lib/IO/__init__.py, lib/OptValidator.py

	Enhancements by Peter Chines:

	1. gzip files are supported. 
	2. when --diag is on, user can set the increment and endpoint for
	fold enrichment analysis by setting --fe-step and --fe-max.

	Enhancements by Davide Cittaro:

	1. BAM and SAM formats are supported.
	2. small changes in the header lines of wiggle output.

	Enhancements by Me:
	1. I added --fe-min option;
	2. Bowtie ascii output with suffix ".map" is supported.
	
	Bug fixed:

	1. --nolambda bug is fixed. ( reported by Martin in JHU )
	2. --diag bug is fixed. ( reported by Bogdan Tanasa )
	3. Function to remove suffix '.fa' is fixed. ( reported by Jeff Johnston )
	4. Some "fold change" have been changed to "fold enrichment".

2009-06-10  Tao Liu  <taoliu@jimmy.harvard.edu>
	Version 1.3.6.1 (default parameter change)
	
	* bin/macs, lib/PeakDetect.py

	"--oldfdr" is removed. The 'oldfdr' behaviour becomes
	default. "--futurefdr" is added which can turn on the 'new' method
	introduced in 1.3.6. By default it's off.

	* lib/PeakDetect.py

	Fixed a bug. p-value is corrected a little bit.
	

2009-05-11  Tao Liu  <taoliu@jimmy.harvard.edu>
	Version 1.3.6 (Birthday cake)
	
	* bin/macs

	"track name" is added to the header of BED output file.

	Now the default peak detection method is to consider 5k and 10k
	nearby regions in treatment data and peak location, 1k, 5k, and
	10k regions in control data to calculate local bias. The old
	method can be called through '--old' option.

	Information about how many total/unique tags in treatment or
	control will be saved in final .xls output.

	* lib/IO/__init__.py

	".fa" will be removed from input tag alignment so only the
	chromosome names are kept.

	WigTrackI class is added for Wiggle like data structure. (not used
	now)

	The parser for ELAND multi PET files has been fixed. Now the 5'
	tag position for a pair will be kept, whereas in the previous
	version, the middle points are kept.

	* lib/IO/BinKeeper.py

	BinKeeperI class is inspired by Jim Kent's library for UCSC genome
	browser, which can quickly access certain region for values in a
	large wiggle like data file. (not used now)

	* lib/OptValidator.py

	typo fixed.

	* lib/PeakDetect.py

	Now the default peak detection method is to consider 5k and 10k
	nearby regions in treatment data and peak location, 1k, 5k, and
	10k regions in control data to calculate local bias. The old
	method can be called through '--old' option.

	Two columns have beed added to BED output file. 4th column: peak
	name; 5th column: peak score using -10log(10,pvalue) as score.

	* setup.py

	Add support to build a Mac App through 'setup.py py2app', or a
	Windows executable through 'setup.py py2exe'. You need to install
	py2app or py2exe package in order to use these functions.

2009-02-12  Tao Liu  <taoliu@jimmy.harvard.edu>
	Version 1.3.5 (local lambda fixed, typo fixed, model figure improved)
	
	* PeakDetect.py

	Now, besides 1k, 5k, 10k, MACS will also consider peak size region
	in control data to calculate local lambda for each peak. Peak
	calling results will be slightly different with previous version,
	beware!

	* OptValidator.py

	Typo fixed, ELANDParser -> ELANDResultParser

	* OutputWriter.py

	Now, modeled d value will be shown on the model figure.

2009-01-06  Tao Liu  <taoliu@jimmy.harvard.edu>
	Version 1.3.4 (Happy New Year Version, bug fixed, ELAND multi/PET support)
	
	* macs, IO/__init__.py, PeakDetect.py

	Add support for ELAND multi format. Add support for Pair-End
	experiment, in this case, 5'end and 3'end ELAND multi format files
	are required for treatment or control data. See 00README file for
	detail.

	Add wigextend option.

	Add petdist option for Pair-End Tag experiment, which is the best
	distance between 5' and 3' tags.

	* PeakDetect.py

	Fixed a bug which cause the end positions of every peak region
	incorrectly added by 1 bp. ( Thanks Mali Salmon!)

	* OutputWriter.py
	
	Fix bugs while generating wiggle files. The start position of
	wiggle file is set to 1 instead of 0.

	Fix a bug that every 10M bps, signals in the first 'd' range are
	lower than actual. ( Thanks Mali Salmon!)


2008-12-03  Tao Liu  <taoliu@jimmy.harvard.edu>
	Version 1.3.3 (wiggle bugs fixed)
	
	* OutputWriter.py

	Fix bugs while generating wiggle files. 1. 'span=' is added to
	'variableStep' line; 2. previously, every 10M bps, the coordinates
	were wrongly shifted to the right for 'd' basepairs.

	* macs, PeakDetect.py

	Add an option to save wiggle files on different resolution.
	
2008-10-02  Tao Liu  <taoliu@jimmy.harvard.edu>
	Version 1.3.2 (tiny bugs fixed)

	* IO/__init__.py
	
	Fix 65536 -> 65535. ( Thank Joon) 
	
	* Prob.py
	
	Improved for binomial function with extra large number. Imported
	from Cistrome project.
	
	* PeakDetect.py

	If treatment channel misses reads in some chromosome included in
	control channel, or vice versa, MACS will not exit. (Thank Shaun
	Mahony)

	Instead, MACS will fake a tag at position -1 when calling
	treatment peaks vs control, but will ignore the chromosome while
	calling negative peaks.

2008-09-04  Tao Liu  <taoliu@jimmy.harvard.edu>
	Version 1.3.1 (tiny bugs fixed version)

	* Prob.py
	
	Hyunjin Gene Shin contributed some codes to Prob.py. Now the
	binomial functions can tolerate large and small numbers.
	
	* IO/__init__.py

	Parsers now split lines in BED/ELAND file using any
	whitespaces. 'track' or 'browser' lines will be regarded as
	comment lines. A bug fixed when throwing StrandFormatError. The
	maximum redundant tag number at a single position can be no less
	than 65536.

	
2008-07-15  Tao Liu  <taoliu@jimmy.harvard.edu>
	Version 1.3 (naming clarification version)

	* Naming clarification changes according to our manuscript:

	'frag_len' is changed to 'd'.

	'fold_change' is changed to 'fold_enrichment'.
	
	Suggest '--bw' parameter to be determined by users from the real
	sonication size.

	Maximum FDR is 100% in the output file.

	And other clarifications in 00README file and the documents on the
	website.
	
	* IO/__init__.py
	If the redundant tag number at a single position is over 32767,
	just remember 32767, instead of raising an overflow exception.
	
	* setup.py
	fixed a typo.

	* PeakDetect.py
	Bug fixed for diagnosis report.
	

2008-07-10  Tao Liu  <taoliu@jimmy.harvard.edu>
	Version 1.2.2gamma

	* Serious bugs fix: 

	Poisson distribution CDF and inverse CDF functions are
	corrected. They can produce right results even for huge lambda
	now. So that the p-value and FDR values in the final excel sheet
	are corrected.

	IO package now can tolerate some rare cases; ELANDParser in IO
	package is fixed. (Thank Bogdan)

	* Improvement:

	Reverse paired peaks in model are rejected. So there will be no
	negative 'frag_len'. (Thank Bogdan)

	* Features added:
	
	Diagnosis function is completed. Which can output a table file for
	users to estimate their sequencing depth.


2008-06-30  Tao Liu  <taoliu@jimmy.harvard.edu>
	Version 1.2
	
	* Probe.py is added!  

	GSL is totally removed from MACS. Instead, I have implemented the
	CDF and inverse CDF for poisson and binomial distribution purely
	in python.

	* Constants.py is added!

	Organize constants used in MACS in the Constants.py file.

	* All other files are modified!

	Foldchange calculation is modified. Now the foldchange only be
	calculated at the peak summit position instead of the whole peak
	region. The values will be higher and more robust than before.

	Features added:

	1. MACS can save wiggle format files containing the tag number at
	every 10 bp along the genome. Tags are shifted according to our
	model before they are calculated.

	2. Model building and local lambda calculation can be skipped with
	certain options.

	3. A diagnosis report can be generated through '--diag'
	option. This report can help you get an assumption about the
	sequencing saturation. This funtion is only in beta stage.

	4. FDR calculation speed is highly improved.
	
2008-05-28  Tao Liu  <taoliu@jimmy.harvard.edu>
	Version 1.1
	
	* TabIO, PeakModel.py ...
	Bug fixed to let MACS tolerate some cases while there is no tag on
	either plus strand or minus strand.

	* setup.py
	Check the version of python. If the version is lower than 2.4,
	refuse to install with warning.
<|MERGE_RESOLUTION|>--- conflicted
+++ resolved
@@ -1,10 +1,6 @@
-<<<<<<< HEAD
 2023-07-28  Tao Liu  <vladimir.liu@gmail.com>
 	MACS 3.0.0b3
-=======
-2023-06-23  Tao Liu  <vladimir.liu@gmail.com>
-	MACS 3.0.0b2
->>>>>>> 0c161d58
+
 	* New features in MACS3:
 
 	1) Speed/memory optimization.  Use the cykhash to replace python
@@ -55,13 +51,7 @@
 	11) The effective genome size parameters have been updated
 	according to deeptools. #508
 
-<<<<<<< HEAD
 	12) Multiple updates regarding dependencies, anaconda built, CI/CD
-=======
-	12) Memory usage now will be displayed in the runtime message.
-	
-	13) Multiple updates regarding dependencies, anaconda built, CI/CD
->>>>>>> 0c161d58
 	process.
 
 	13) Cython support to ~0.29. Cython 3 is not supported yet.
