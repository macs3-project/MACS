--- conflicted
+++ resolved
@@ -1,49 +1,10 @@
 language: python
-<<<<<<< HEAD
-jobs:
-  include:
-     - name: "amd64 py3.8"
-       arch: amd64
-       python: 3.8
-     # - name: "i686 py3.5"
-     #   dist: bionic
-     #   arch: amd64
-     #   env:
-     #     - ARCH_FLAGS="-m32"
-     #   addons:
-     #     apt:
-     #       packages:
-     #       - libc6:i386
-     #       - libc6-dev:i386
-     #       - gcc-8:i386
-     #       - g++-8:i386
-     #       - cpp-8:i386
-     #       - binutils:i386
-     #       - binutils-i686-linux-gnu:i386
-     #       - python3.5:i386
-     - name: "amd64 py3.7"
-       arch: amd64
-       python: 3.7
-     - name: "amd64 py3.6"
-       arch: amd64
-       python: 3.6
-     - name: "arm64 py3.8"
-       arch: arm64
-       python: 3.8
-     - name: "ppc64le"
-       arch: ppc64le
-       python: 3.8
-     - name: "s390x py3.8"
-       arch: s390x
-       python: 3.8
-
-=======
 python:
   - "3.8"
   - "3.7"
   - "3.6"  
   - "3.8-dev"
-matrix:
+jobs:
   include:
     # i386: Intel 32-bit
     - name: i386
@@ -53,10 +14,33 @@
           docker build --rm --build-arg BASE_IMAGE="i386/ubuntu:bionic" -t macs -f test/Dockerfile .
       script: |
         docker run --rm -t macs bash -cx "pytest --runxfail && cd test && ./cmdlinetest macs2"
+    # - name: "i686 py3.5"
+    #   dist: bionic
+    #   arch: amd64
+    #   env:
+    #     - ARCH_FLAGS="-m32"
+    #   addons:
+    #     apt:
+    #       packages:
+    #       - libc6:i386
+    #       - libc6-dev:i386
+    #       - gcc-8:i386
+    #       - g++-8:i386
+    #       - cpp-8:i386
+    #       - binutils:i386
+    #       - binutils-i686-linux-gnu:i386
+    #       - python3.5:i386        
+    - name: "amd64"
+      arch: amd64
+    - name: "arm64"
+      arch: arm64
+    - name: "ppc64le"
+      arch: ppc64le
+    - name: "s390x"
+      arch: s390x
   allow_failures:
     - name: i386
   fast_finish: true
->>>>>>> 19a6e5d9
 install:
   - pip install --upgrade pip
   - pip install --upgrade -r requirements.txt --no-cache-dir
