language: python
python:
  - "2.7"
install:
  - pip install -r requirements.txt
  - python setup_w_cython.py install
script:
  - pytest
<<<<<<< HEAD
  - cd test
  - ./test.sh subcommandstest > run.log;
  - for i in `ls subcommandstest_run_*/*.log`;do echo $i;egrep -i "error|warning" $i; done; [ $? == 1 ] || false
  - cd ..
=======
  - cd test; ./test.sh subcommandstest > run.log; egrep -i "error|warning" run.log subcommandstest_run_*/*.log
>>>>>>> 64240d2f
 <|MERGE_RESOLUTION|>--- conflicted
+++ resolved
@@ -6,12 +6,7 @@
   - python setup_w_cython.py install
 script:
   - pytest
-<<<<<<< HEAD
   - cd test
   - ./test.sh subcommandstest > run.log;
   - for i in `ls subcommandstest_run_*/*.log`;do echo $i;egrep -i "error|warning" $i; done; [ $? == 1 ] || false
-  - cd ..
-=======
-  - cd test; ./test.sh subcommandstest > run.log; egrep -i "error|warning" run.log subcommandstest_run_*/*.log
->>>>>>> 64240d2f
- +  - cd ..