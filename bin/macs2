--- conflicted
+++ resolved
@@ -1,9 +1,5 @@
 #!/usr/bin/env python
-<<<<<<< HEAD
-# Time-stamp: <2019-09-24 14:33:24 taoliu>
-=======
-# Time-stamp: <2018-10-16 12:08:55 Tao Liu>
->>>>>>> 0dd744a6
+# Time-stamp: <2019-09-24 14:47:31 taoliu>
 # Time-stamp: <2019-03-15 12:37 Aseel Awdeh>
 
 """Description: MACS v2 main executable.
@@ -51,22 +47,10 @@
     if subcommand == "callpeak":
         # General call peak
         from MACS2.callpeak_cmd import run
-<<<<<<< HEAD
         try:
             run( args )
         except MemoryError:
             sys.exit( "MemoryError occurred. If your input file has a large number of contigs/chromosomes, decrease the buffer_size value by setting --buffer-size option." )
-=======
-        run( args )
-    elif subcommand == "callpeak_wacs": #added
-        # General call peak
-        from MACS2.callpeakw_cmd import run
-        run( args )
-    #elif subcommand == "diffpeak":
-    #    # differential peak calling w/ bedgraphs + optional peak regions
-    #    from MACS2.diffpeak_cmd import run
-    #    run( args )
->>>>>>> 0dd744a6
     elif subcommand == "bdgpeakcall":
         # call peak from bedGraph
         from MACS2.bdgpeakcall_cmd import run
@@ -144,12 +128,6 @@
     # command for 'callpeak'
     add_callpeak_parser( subparsers )
 
-    # command for 'callpeak_wacs' #added
-    add_callpeak_wacs_parser( subparsers )
-
-    # # command for 'diffpeak'
-    # add_diffpeak_parser( subparsers )
-
     # command for 'bdgpeakcall'
     add_bdgpeakcall_parser( subparsers )
 
@@ -196,24 +174,20 @@
     output_group.add_argument( "--o-prefix", dest = "oprefix", type = str,
                                help = "Output file prefix. Mutually exclusive with -o/--ofile." )
 
-def add_callpeak_wacs_parser( subparsers ):
-    """Add main function 'peak calling for wacs' argument parsers. #added
-    """
-    argparser_callpeak = subparsers.add_parser("callpeak_wacs", help="Main MACS2 Function: Call peaks from alignment results.")
+def add_callpeak_parser( subparsers ):
+    """Add main function 'peak calling' argument parsers.
+    """
+    argparser_callpeak = subparsers.add_parser("callpeak", help="Main MACS2 Function: Call peaks from alignment results.")
 
     # group for input files
     group_input = argparser_callpeak.add_argument_group( "Input files arguments" )
     group_input.add_argument( "-t", "--treatment", dest = "tfile", type = str, required = True, nargs = "+",
                               help = "ChIP-seq treatment file. If multiple files are given as '-t A B C', then they will all be read and pooled together. REQUIRED." )
-
-    #---------------------------------------------------------------------------WACS--------------------------------------------------------------------------
-    group_input.add_argument( "-c", "--control", dest = "cfile", type = str, required = True, nargs = "*",
-                                    help = "Control file. In the old procedure, if multiple files are given as '-c A B C', they will be pooled to estimate ChIP-seq background noise. However, if weights are provided for the controls, this is no longer the case.")
-    group_input.add_argument( "-w", "--controlweights", dest = "controlweights", type = float, required = True, nargs = "*",
-                                    help = "Weight of control file. The multiple weights given as '-w A B C' are compiled into a list of weights for the controls. This is the case where the weights per control are provided by the user.",
-                                    default = "0.0")
-
-    #-------------------------------------------------------------------------------------------------------------------------------------------------------------
+    group_input.add_argument( "-c", "--control", dest = "cfile", type = str, nargs = "*",
+                                    help = "Control file. If multiple files are given as '-c A B C', they will be pooled to estimate ChIP-seq background noise. However, if weights are provided for each control through -w, each control file will contribute differently for calculating noises.")
+    group_input.add_argument( "-w", "--control-weights", dest = "controlweights", type = float, nargs = "*",
+                                    help = "Weights of control files. The multiple weights given as '-w A B C' are assigned to each control file with '-c' in the same order. If this option is not used, all control files will be pooled.")
+
     group_input.add_argument( "-f", "--format", dest = "format", type = str,
                               choices = ("AUTO", "BAM", "SAM", "BED", "ELAND",
                                          "ELANDMULTI", "ELANDEXPORT", "BOWTIE",
@@ -253,6 +227,8 @@
                                 help = "The arbitrary extension size in bp. When nomodel is true, MACS will use this value as fragment size to extend each read towards 3' end, then pile them up. It's exactly twice the number of obsolete SHIFTSIZE. In previous language, each read is moved 5'->3' direction to middle of fragment by 1/2 d, then extended to both direction with 1/2 d. This is equivalent to say each read is extended towards 5'->3' into a d size fragment. DEFAULT: 200. EXTSIZE and SHIFT can be combined when necessary. Check SHIFT option." )
     group_bimodal.add_argument( "--bw", dest = "bw", type = int, default = 300,
                                 help = "Band width for picking regions to compute fragment size. This value is only used while building the shifting model. Tweaking this is not recommended. DEFAULT: 300")
+    group_bimodal.add_argument( "--d-min", dest = "d_min", type = int, default = 20,
+                                help = "Minimum fragment size in basepair. Any predicted fragment size less than this will be excluded. DEFAULT: 20")
     group_bimodal.add_argument( "-m", "--mfold", dest = "mfold", type = int, default = [5,50], nargs = 2,
                                 help = "Select the regions within MFOLD range of high-confidence enrichment ratio against background to build model. Fold-enrichment in regions must be lower than upper limit, and higher than the lower limit. Use as \"-m 10 30\". This setting is only used while building the shifting model. Tweaking it is not recommended. DEFAULT:5 50" )
 
@@ -312,202 +288,12 @@
     group_other = argparser_callpeak.add_argument_group( "Other options" )
     group_other.add_argument( "--buffer-size", dest = "buffer_size", type = int, default = "100000",
                                   help = "Buffer size for incrementally increasing internal array size to store reads alignment information. In most cases, you don't have to change this parameter. However, if there are large number of chromosomes/contigs/scaffolds in your alignment, it's recommended to specify a smaller buffer size in order to decrease memory usage (but it will take longer time to read alignment files). Minimum memory requested for reading an alignment file is about # of CHROMOSOME * BUFFER_SIZE * 2 Bytes. DEFAULT: 100000 " )
-
     # obsolete options
     group_obsolete = argparser_callpeak.add_argument_group( "Obsolete options" )
     group_obsolete.add_argument( "--to-large", dest = "tolarge", action = "store_true", default = False,
                                      help = "Obsolete option. Please use '--scale-to large' instead." )
     return
 
-
-def add_callpeak_parser( subparsers ):
-    """Add main function 'peak calling' argument parsers.
-    """
-    argparser_callpeak = subparsers.add_parser("callpeak", help="Main MACS2 Function: Call peaks from alignment results.")
-
-    # group for input files
-    group_input = argparser_callpeak.add_argument_group( "Input files arguments" )
-    group_input.add_argument( "-t", "--treatment", dest = "tfile", type = str, required = True, nargs = "+",
-                              help = "ChIP-seq treatment file. If multiple files are given as '-t A B C', then they will all be read and pooled together. REQUIRED." )
-    group_input.add_argument( "-c", "--control", dest = "cfile", type = str, nargs = "*",
-                                    help = "Control file. If multiple files are given as '-c A B C', they will be pooled to estimate ChIP-seq background noise. However, if weights are provided for each control through -w, each control file will contribute differently for calculating noises.")
-    group_input.add_argument( "-w", "--control-weights", dest = "controlweights", type = float, nargs = "*",
-                                    help = "Weights of control files. The multiple weights given as '-w A B C' are assigned to each control file with '-c' in the same order. If this option is not used, all control files will be pooled.")
-
-    group_input.add_argument( "-f", "--format", dest = "format", type = str,
-                              choices = ("AUTO", "BAM", "SAM", "BED", "ELAND",
-                                         "ELANDMULTI", "ELANDEXPORT", "BOWTIE",
-                                          "BAMPE", "BEDPE"),
-                              help = "Format of tag file, \"AUTO\", \"BED\" or \"ELAND\" or \"ELANDMULTI\" or \"ELANDEXPORT\" or \"SAM\" or \"BAM\" or \"BOWTIE\" or \"BAMPE\" or \"BEDPE\". The default AUTO option will let MACS decide which format (except for BAMPE and BEDPE which should be implicitly set) the file is. Please check the definition in README. Please note that if the format is set as BAMPE or BEDPE, MACS2 will call its special Paired-end mode to call peaks by piling up the actual ChIPed fragments defined by both aligned ends, instead of predicting the fragment size first and extending reads. Also please note that the BEDPE only contains three columns, and is NOT the same BEDPE format used by BEDTOOLS. DEFAULT: \"AUTO\"",
-                              default = "AUTO" )
-    group_input.add_argument( "-g", "--gsize", dest = "gsize", type = str, default = "hs",
-                              help = "Effective genome size. It can be 1.0e+9 or 1000000000, or shortcuts:'hs' for human (2.7e9), 'mm' for mouse (1.87e9), 'ce' for C. elegans (9e7) and 'dm' for fruitfly (1.2e8), Default:hs" )
-    group_input.add_argument( "-s", "--tsize",  dest = "tsize", type = int, default = None,
-                                    help = "Tag size/read length. This will override the auto detected tag size. DEFAULT: Not set")
-    group_input.add_argument( "--keep-dup", dest = "keepduplicates", type = str, default = "1",
-                              help = "It controls the  behavior towards duplicate tags at the exact same location -- the same coordination and the same strand. The 'auto' option makes MACS calculate the maximum tags at the exact same location based on binomal distribution using 1e-5 as pvalue cutoff; and the 'all' option keeps every tags. If an integer is given, at most this number of tags will be kept at the same location. Note, if you've used samtools or picard to flag reads as 'PCR/Optical duplicate' in bit 1024, MACS2 will still read them although the reads may be decided by MACS2 as duplicate later. If you plan to rely on samtools/picard/any other tool to filter duplicates, please remove those duplicate reads and save a new alignment file then ask MACS2 to keep all by '--keep-dup all'. The default is to keep one tag at the same location. Default: 1" )
-
-    # group for output files
-    group_output = argparser_callpeak.add_argument_group( "Output arguments" )
-    add_outdir_option( group_output )
-    group_output.add_argument( "-n", "--name", dest = "name", type = str,
-                               help = "Experiment name, which will be used to generate output file names. DEFAULT: \"NA\"",
-                               default = "NA" )
-    group_output.add_argument( "-B", "--bdg", dest = "store_bdg", action = "store_true",
-                               help = "Whether or not to save extended fragment pileup, and local lambda tracks (two files) at every bp into a bedGraph file. DEFAULT: False",
-                               default = False )
-    group_output.add_argument( "--verbose", dest = "verbose", type = int, default = 2,
-                               help = "Set verbose level of runtime message. 0: only show critical message, 1: show additional warning message, 2: show process information, 3: show debug messages. DEFAULT:2" )
-    group_output.add_argument( "--trackline", dest="trackline", action="store_true", default = False,
-                               help = "Tells MACS to include trackline with bedGraph files. To include this trackline while displaying bedGraph at UCSC genome browser, can show name and description of the file as well. However my suggestion is to convert bedGraph to bigWig, then show the smaller and faster binary bigWig file at UCSC genome browser, as well as downstream analysis. Require -B to be set. Default: Not include trackline." )
-
-    group_output.add_argument( "--SPMR", dest = "do_SPMR", action = "store_true", default = False,
-                               help = "If True, MACS will SAVE signal per million reads for fragment pileup profiles. It won't interfere with computing pvalue/qvalue during peak calling, since internally MACS2 keeps using the raw pileup and scaling factors between larger and smaller dataset to calculate statistics measurements. If you plan to use the signal output in bedGraph to call peaks using bdgcmp and bdgpeakcall, you shouldn't use this option because you will end up with different results. However, this option is recommended for displaying normalized pileup tracks across many datasets. Require -B to be set. Default: False" )
-    # group for bimodal
-    group_bimodal = argparser_callpeak.add_argument_group( "Shifting model arguments" )
-    group_bimodal.add_argument( "--nomodel", dest = "nomodel", action = "store_true", default = False,
-                                help = "Whether or not to build the shifting model. If True, MACS will not build model. by default it means shifting size = 100, try to set extsize to change it. It's highly recommended that while you have many datasets to process and you plan to compare different conditions, aka differential calling, use both 'nomodel' and 'extsize' to make signal files from different datasets comparable. DEFAULT: False" )
-    group_bimodal.add_argument( "--shift", dest = "shift", type = int, default = 0,
-                                help = "(NOT the legacy --shiftsize option!) The arbitrary shift in bp. Use discretion while setting it other than default value. When NOMODEL is set, MACS will use this value to move cutting ends (5') towards 5'->3' direction then apply EXTSIZE to extend them to fragments. When this value is negative, ends will be moved toward 3'->5' direction. Recommended to keep it as default 0 for ChIP-Seq datasets, or -1 * half of EXTSIZE together with EXTSIZE option for detecting enriched cutting loci such as certain DNAseI-Seq datasets. Note, you can't set values other than 0 if format is BAMPE or BEDPE for paired-end data. DEFAULT: 0. " )
-    group_bimodal.add_argument( "--extsize", dest = "extsize", type = int, default = 200,
-                                help = "The arbitrary extension size in bp. When nomodel is true, MACS will use this value as fragment size to extend each read towards 3' end, then pile them up. It's exactly twice the number of obsolete SHIFTSIZE. In previous language, each read is moved 5'->3' direction to middle of fragment by 1/2 d, then extended to both direction with 1/2 d. This is equivalent to say each read is extended towards 5'->3' into a d size fragment. DEFAULT: 200. EXTSIZE and SHIFT can be combined when necessary. Check SHIFT option." )
-    group_bimodal.add_argument( "--bw", dest = "bw", type = int, default = 300,
-                                help = "Band width for picking regions to compute fragment size. This value is only used while building the shifting model. Tweaking this is not recommended. DEFAULT: 300")
-    group_bimodal.add_argument( "--d-min", dest = "d_min", type = int, default = 20,
-                                help = "Minimum fragment size in basepair. Any predicted fragment size less than this will be excluded. DEFAULT: 20")
-    group_bimodal.add_argument( "-m", "--mfold", dest = "mfold", type = int, default = [5,50], nargs = 2,
-                                help = "Select the regions within MFOLD range of high-confidence enrichment ratio against background to build model. Fold-enrichment in regions must be lower than upper limit, and higher than the lower limit. Use as \"-m 10 30\". This setting is only used while building the shifting model. Tweaking it is not recommended. DEFAULT:5 50" )
-
-    group_bimodal.add_argument( "--fix-bimodal", dest = "onauto", action = "store_true",
-                                help = "Whether turn on the auto pair model process. If set, when MACS failed to build paired model, it will use the nomodel settings, the --exsize parameter to extend each tags towards 3' direction. Not to use this automate fixation is a default behavior now. DEFAULT: False",
-                                default = False )
-
-    # General options.
-    group_callpeak = argparser_callpeak.add_argument_group( "Peak calling arguments" )
-    p_or_q_group = group_callpeak.add_mutually_exclusive_group()
-    p_or_q_group.add_argument( "-q", "--qvalue", dest = "qvalue", type = float, default = 0.05,
-                               help = "Minimum FDR (q-value) cutoff for peak detection. DEFAULT: 0.05. -q, and -p are mutually exclusive." )
-    p_or_q_group.add_argument( "-p", "--pvalue", dest = "pvalue", type = float,
-                               help = "Pvalue cutoff for peak detection. DEFAULT: not set. -q, and -p are mutually exclusive. If pvalue cutoff is set, qvalue will not be calculated and reported as -1 in the final .xls file." )
-
-    # about scaling
-    group_callpeak.add_argument( "--scale-to", dest = "scaleto", type = str, choices = ("large", "small"),
-                                help = "When set to 'small', scale the larger sample up to the smaller sample. When set to 'larger', scale the smaller sample up to the bigger sample. By default, scale to 'small'. This option replaces the obsolete '--to-large' option. The default behavior is recommended since it will lead to less significant p/q-values in general but more specific results. Keep in mind that scaling down will influence control/input sample more. DEFAULT: 'small', the choice is either 'small' or 'large'." )
-    group_callpeak.add_argument( "--ratio", dest = "ratio", type = float, default = 1.0,
-                                help = "When set, use a custom scaling ratio of ChIP/control (e.g. calculated using NCIS) for linear scaling. DEFAULT: ingore" )
-    group_callpeak.add_argument( "--down-sample", dest = "downsample", action = "store_true", default = False,
-                                 help = "When set, random sampling method will scale down the bigger sample. By default, MACS uses linear scaling. Warning: This option will make your result unstable and irreproducible since each time, random reads would be selected. Consider to use 'randsample' script instead. <not implmented>If used together with --SPMR, 1 million unique reads will be randomly picked.</not implemented> Caution: due to the implementation, the final number of selected reads may not be as you expected! DEFAULT: False" )
-    group_callpeak.add_argument( "--seed", dest = "seed", type = int, default = -1,
-                                 help = "Set the random seed while down sampling data. Must be a non-negative integer in order to be effective. DEFAULT: not set" )
-    group_callpeak.add_argument( "--tempdir", dest="tempdir", default=tempfile.gettempdir(),
-                                help = "Optional directory to store temp files. DEFAULT: %(default)s")
-    group_callpeak.add_argument( "--nolambda", dest = "nolambda", action = "store_true",
-                                 help = "If True, MACS will use fixed background lambda as local lambda for every peak region. Normally, MACS calculates a dynamic local lambda to reflect the local bias due to the potential chromatin accessibility. ",
-                                 default = False )
-    group_callpeak.add_argument( "--slocal", dest = "smalllocal", type = int, default = 1000,
-                                 help = "The small nearby region in basepairs to calculate dynamic lambda. This is used to capture the bias near the peak summit region. Invalid if there is no control data. If you set this to 0, MACS will skip slocal lambda calculation. *Note* that MACS will always perform a d-size local lambda calculation while the control data is available. The final local bias would be the maximum of the lambda value from d, slocal, and llocal size windows. While control is not available, d and slocal lambda won't be considered. DEFAULT: 1000 " )
-    group_callpeak.add_argument( "--llocal", dest = "largelocal", type = int, default = 10000,
-                                 help = "The large nearby region in basepairs to calculate dynamic lambda. This is used to capture the surround bias. If you set this to 0, MACS will skip llocal lambda calculation. *Note* that MACS will always perform a d-size local lambda calculation while the control data is available. The final local bias would be the maximum of the lambda value from d, slocal, and llocal size windows. While control is not available, d and slocal lambda won't be considered. DEFAULT: 10000." )
-    group_callpeak.add_argument( "--max-gap", dest = "maxgap", type = int,
-                                 help = "Maximum gap between significant sites to cluster them together. The DEFAULT value is the detected read length/tag size." )
-    group_callpeak.add_argument( "--min-length", dest = "minlen", type = int,
-                                 help = "Minimum length of a peak. The DEFAULT value is the predicted fragment size d. Note, if you set a value smaller than the fragment size, it may have NO effect on the result. For BROAD peak calling, try to set a large value such as 500bps. You can also use '--cutoff-analysis' option with default setting, and  check the column 'avelpeak' under different cutoff values to decide a reasonable minlen value." )
-    group_callpeak.add_argument( "--broad", dest = "broad", action = "store_true",
-                                 help = "If set, MACS will try to call broad peaks using the --broad-cutoff setting. Please tweak '--broad-cutoff' setting to control the peak calling behavior. At the meantime, either -q or -p cutoff will be used to define regions with 'stronger enrichment' inside of broad peaks. The maximum gap is expanded to 4 * MAXGAP (--max-gap parameter). As a result, MACS will output a 'gappedPeak' and a 'broadPeak' file instead of 'narrowPeak' file. Note, a broad peak will be reported even if there is no 'stronger enrichment' inside. DEFAULT: False", default = False )
-    group_callpeak.add_argument( "--broad-cutoff", dest = "broadcutoff", type = float, default = 0.1,
-                                 help = "Cutoff for broad region. This option is not available unless --broad is set. If -p is set, this is a pvalue cutoff, otherwise, it's a qvalue cutoff. Please note that in broad peakcalling mode, MACS2 uses this setting to control the overall peak calling behavior, then uses -q or -p setting to define regions inside broad region as 'stronger' enrichment. DEFAULT: 0.1 " )
-    group_callpeak.add_argument( "--cutoff-analysis", dest="cutoff_analysis", action="store_true",
-                                 help = "While set, MACS2 will analyze number or total length of peaks that can be called by different p-value cutoff then output a summary table to help user decide a better cutoff. The table will be saved in NAME_cutoff_analysis.txt file. Note, minlen and maxgap may affect the results. WARNING: May take  ~30 folds longer time to finish. The result can be useful for users to decide a reasonable cutoff value. DEFAULT: False", default = False )
-
-    # post-processing options
-    group_postprocessing = argparser_callpeak.add_argument_group( "Post-processing options" )
-    postprocess_group = group_postprocessing.add_mutually_exclusive_group()
-
-    postprocess_group.add_argument( "--call-summits", dest="call_summits", action="store_true",
-                                    help="If set, MACS will use a more sophisticated signal processing approach to find subpeak summits in each enriched peak region. DEFAULT: False",default=False)
-    # postprocess_group.add_argument( "--refine-peaks", dest="refine_peaks", action="store_true",
-    #                                 help="If set, MACS will refine peak summits by measuring balance of waston/crick tags. Those peaks without balancing tags will be disgarded. Peak summits will be redefined and reassgined with scores. Note, duplicate reads will be put back while calculating read balance. And more memory will be used. Default: False", default=False )
-    group_postprocessing.add_argument( "--fe-cutoff", dest="fecutoff", type=float, default = 1.0,
-                                       help = "When set, the value will be used to filter out peaks with low fold-enrichment. Note, MACS2 use 1.0 as pseudocount while calculating fold-enrichment. DEFAULT: 1.0")
-
-    # other options
-    group_other = argparser_callpeak.add_argument_group( "Other options" )
-    group_other.add_argument( "--buffer-size", dest = "buffer_size", type = int, default = "100000",
-                                  help = "Buffer size for incrementally increasing internal array size to store reads alignment information. In most cases, you don't have to change this parameter. However, if there are large number of chromosomes/contigs/scaffolds in your alignment, it's recommended to specify a smaller buffer size in order to decrease memory usage (but it will take longer time to read alignment files). Minimum memory requested for reading an alignment file is about # of CHROMOSOME * BUFFER_SIZE * 2 Bytes. DEFAULT: 100000 " )
-<<<<<<< HEAD
-=======
-
->>>>>>> 0dd744a6
-    # obsolete options
-    group_obsolete = argparser_callpeak.add_argument_group( "Obsolete options" )
-    group_obsolete.add_argument( "--to-large", dest = "tolarge", action = "store_true", default = False,
-                                     help = "Obsolete option. Please use '--scale-to large' instead." )
-    return
-
-<<<<<<< HEAD
-=======
-def add_diffpeak_parser( subparsers ):
-    """Add main function 'peak calling' argument parsers.
-    """
-    argparser_diffpeak = subparsers.add_parser("diffpeak", help="MACS2 Differential Peak Function: Call peaks from bedgraphs (or use optional peak regions) and determine peaks of differential occupancy")
-
-
-    # group for input files
-    group_input = argparser_diffpeak.add_argument_group( "Input files arguments" )
-    group_input.add_argument( "--t1", dest = "t1bdg", type = str, required = True,
-                                    help = "MACS pileup bedGraph for condition 1. REQUIRED" )
-    group_input.add_argument( "--t2", dest="t2bdg", type = str, required = True,
-                                    help = "MACS pileup bedGraph for condition 2. REQUIRED" )
-    group_input.add_argument( "--c1", dest = "c1bdg", type = str, required = True,
-                                    help = "MACS control lambda bedGraph for condition 1. REQUIRED" )
-    group_input.add_argument( "--c2", dest="c2bdg", type = str, required = True,
-                                    help = "MACS control lambda bedGraph for condition 2. REQUIRED" )
-    group_input.add_argument( "--peaks1", dest = "peaks1", type = str, default='',
-                                    help = "MACS peaks.xls file for condition 1. Optional but must specify peaks2 if present" )
-    group_input.add_argument( "--peaks2", dest="peaks2", type = str, default='',
-                                    help = "MACS peaks.xls file for condition 2. Optional but must specify peaks1 if present" )
-    group_input.add_argument( "-d", "--depth-multiplier", dest = "depth", type = float, default = [1.0], nargs = "+",
-                                    help = "Sequence depth in million reads. If two depths are different, use '-d X -d Y' for X million reads in condition 1 and Y million reads in condition 2. If they are same, use '-d X' for X million reads in both condition 1 and condition 2 (e.g. the bedGraph files are from 'callpeak --SPMR'). Default: 1 (if you use 'macs2 callpeak --SPMR' to generate bdg files, we recommend using the smaller depth as a multiplier)" )
-#    group_input.add_argument( "-f", "--format", dest = "format", type = str,
-#                              choices = ("AUTO", "BED", "XLS"),
-#                              help = "Format of peak regions file, \"AUTO\", \"BED\" or \"XLS\". The default AUTO option will let MACS decide which format the file is based on the file extension. DEFAULT: \"AUTO\"",
-#                              default = "AUTO" )
-
-    # group for output files
-    group_output = argparser_diffpeak.add_argument_group( "Output arguments" )
-    add_outdir_option( group_output )
-    group_output.add_argument( "-n", "--name", dest = "name", type = str,
-                               help = "Experiment name, which will be used to generate output file names. DEFAULT: \"diffpeak\"",
-                               default = "diffpeak" )
-    group_output.add_argument( "-B", "--bdg", dest = "store_bdg", action = "store_true",
-                               help = "Whether or not to save basewise p/qvalues from every peak region into a bedGraph file. DEFAULT: False",
-                               default = False )
-    group_output.add_argument( "--verbose", dest = "verbose", type = int, default = 2,
-                               help = "Set verbose level of runtime message. 0: only show critical message, 1: show additional warning message, 2: show process information, 3: show debug messages. DEFAULT:2" )
-    group_output.add_argument( "--trackline", dest="trackline", action="store_true", default = False,
-                               help = "Tells MACS to include trackline with bedGraph files. To include this trackline while displaying bedGraph at UCSC genome browser, can show name and description of the file as well. However my suggestion is to convert bedGraph to bigWig, then show the smaller and faster binary bigWig file at UCSC genome browser, as well as downstream analysis. Require -B to be set. Default: Not include trackline." )
-
-    # General options.
-    group_diffpeak = argparser_diffpeak.add_argument_group( "Peak calling arguments" )
-    p_or_q_group = group_diffpeak.add_mutually_exclusive_group()
-    p_or_q_group.add_argument( "-q", "--qvalue", dest = "diff_qvalue", type = float, default = 0.05,
-                               help = "Minimum FDR (q-value) cutoff for differences. DEFAULT: 0.05. -q and -p are mutually exclusive." )
-    p_or_q_group.add_argument( "-p", "--pvalue", dest = "diff_pvalue", type = float,
-                               help = "Pvalue cutoff for differences. DEFAULT: not set. -q and -p are mutually exclusive." )
-    p_or_q_group2 = group_diffpeak.add_mutually_exclusive_group()
-    p_or_q_group2.add_argument( "--peaks-qvalue", dest = "peaks_qvalue", type = float, default = 0.05,
-                               help = "Minimum FDR (q-value) cutoff for peak detection. DEFAULT: 0.05. --peaks-qvalue and --peaks-pvalue are mutually exclusive." )
-    p_or_q_group2.add_argument( "--peaks-pvalue", dest = "peaks_pvalue", type = float,
-                               help = "Pvalue cutoff for peak detection. DEFAULT: not set. --peaks-qvalue and --peaks-pvalue are mutually exclusive." )
-    group_diffpeak.add_argument( "-m", "--peak-min-len", dest = "pminlen", type = int,
-                                    help = "Minimum length of peak regions. DEFAULT: 200", default = 200 )
-    group_diffpeak.add_argument( "--diff-min-len", dest = "dminlen", type = int,
-                                    help = "Minimum length of differential region (must overlap a valid peak). DEFAULT: 50", default = 100 )
-    group_diffpeak.add_argument( "--ignore-duplicate-peaks", dest="ignore_duplicate_peaks", action="store_false",
-                         help="If set, MACS will ignore duplicate regions with identical coordinates. Helpful if --call-summits was set. DEFAULT: True",default=True)
-    return
-
->>>>>>> 0dd744a6
 def add_filterdup_parser( subparsers ):
     argparser_filterdup = subparsers.add_parser( "filterdup",
                                                  help = "Remove duplicate reads at the same position, then save the rest alignments to BED or BEDPE file. If you use '--keep-dup all option', this script can be utilized to convert any acceptable format into BED or BEDPE format." )
