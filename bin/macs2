--- conflicted
+++ resolved
@@ -236,16 +236,11 @@
     ofhd_xls.write(tagsinfo)
 
     ofhd_xls.write("# d = %d\n" % (options.d))
-<<<<<<< HEAD
     try:
         ofhd_xls.write("# alternative fragment length(s) may be %s bps\n" % ','.join(map(str,peakmodel.alternative_d)))
     except:
         # when --nomodel is used, there is no peakmodel object. Simply skip this line.
         pass
-=======
-    if not options.nomodel:
-        ofhd_xls.write("# alternative fragment length(s) may be %s bps\n" % ','.join(map(str,peakmodel.alternative_d)))
->>>>>>> 736617d7
     if options.nolambda:
         ofhd_xls.write("# local lambda is disabled!\n")
     peakdetect.toxls(ofhd_xls)
