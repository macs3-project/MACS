--- conflicted
+++ resolved
@@ -23,29 +23,14 @@
 
 # Use build_ext from Cython if found
 command_classes = {}
-<<<<<<< HEAD
-try:
-    import Cython.Distutils
-    command_classes['build_ext'] = Cython.Distutils.build_ext
-    has_cython = True
-except ImportError:
-    has_cython = False
-=======
->>>>>>> b231be5a
 
 try: 
     from numpy import get_include as numpy_get_include 
     numpy_include_dir = [numpy_get_include()] 
-<<<<<<< HEAD
-except ImportError:
-    numpy_include_dir = [] 
-=======
 except: 
     numpy_include_dir = []
     sys.stderr.write("CRITICAL:Numpy must be installed!\n")
     sys.exit(1)
-
->>>>>>> b231be5a
 
 
 def main():
