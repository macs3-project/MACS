--- conflicted
+++ resolved
@@ -1,23 +1,10 @@
 #!/usr/bin/env python
-<<<<<<< HEAD
-# Time-stamp: <2019-09-24 14:40:36 taoliu>
+# Time-stamp: <2019-09-24 14:42:18 taoliu>
 
 """Description: 
 
 Setup script for MACS -- Model Based Analysis for ChIP-Seq data
 
-=======
-# Time-stamp: <2018-10-26 14:18:45 Tao Liu>
-
-"""Description:
-
-Setup script for MACS -- Model Based Analysis for ChIP-Seq data
-
-Use this when you need Cython regenerate .c files.
-
-Copyright (c) 2008,2009,2010,2011 Tao Liu <taoliu@jimmy.harvard.edu>
-
->>>>>>> 0dd744a6
 This code is free software; you can redistribute it and/or modify it
 under the terms of the BSD License (see the file LICENSE included with
 the distribution).
@@ -34,10 +21,7 @@
     command_classes['build_ext'] = Cython.Distutils.build_ext
     from Cython.Build import cythonize
     has_cython = True
-<<<<<<< HEAD
     # Note: if this script is run under pip, cython should be installed already due to requirements.txt setting.
-=======
->>>>>>> 0dd744a6
 except:
     has_cython = False
 
@@ -64,11 +48,7 @@
                        Extension("MACS2.PeakDetect", ["MACS2/PeakDetect.pyx"], extra_compile_args=extra_c_args),
                        Extension("MACS2.Signal", ["MACS2/Signal.pyx"], include_dirs=numpy_include_dir, extra_compile_args=extra_c_args),
                        Extension("MACS2.IO.PeakIO", ["MACS2/IO/PeakIO.pyx"], extra_compile_args=extra_c_args),
-<<<<<<< HEAD
                        Extension("MACS2.IO.BedGraphIO", ["MACS2/IO/BedGraphIO.pyx"], extra_compile_args=extra_c_args),                   
-=======
-                       Extension("MACS2.IO.BedGraphIO", ["MACS2/IO/BedGraphIO.pyx"], extra_compile_args=extra_c_args),
->>>>>>> 0dd744a6
                        Extension("MACS2.IO.FixWidthTrack", ["MACS2/IO/FixWidthTrack.pyx"], include_dirs=numpy_include_dir, extra_compile_args=extra_c_args),
                        Extension("MACS2.IO.PairedEndTrack", ["MACS2/IO/PairedEndTrack.pyx"], include_dirs=numpy_include_dir, extra_compile_args=extra_c_args),
                        Extension("MACS2.IO.BedGraph", ["MACS2/IO/BedGraph.pyx"], libraries=["m"], extra_compile_args=extra_c_args),
@@ -76,12 +56,9 @@
                        Extension("MACS2.IO.CallPeakUnit", ["MACS2/IO/CallPeakUnit.pyx"], include_dirs=numpy_include_dir, extra_compile_args=extra_c_args),
                        Extension("MACS2.hashtable", ["MACS2/hashtable.pyx"], include_dirs=["MACS2/",numpy_get_include()], extra_compile_args=extra_c_args),
                        Extension("MACS2.Statistics", ["MACS2/Statistics.pyx"], libraries=["m"], include_dirs=["MACS2/",numpy_get_include()], extra_compile_args=extra_c_args),
-<<<<<<< HEAD
-=======
                        Extension("MACS2.ComputePileups", ["MACS2/ComputePileups.pyx"], extra_compile_args=extra_c_args),#added
                        Extension("MACS2.IO.PileupUnit", ["MACS2/IO/PileupUnit.pyx"], include_dirs=numpy_include_dir, extra_compile_args=extra_c_args), #added
                        Extension("MACS2.IO.CallPeakUnitPrecompiled", ["MACS2/IO/CallPeakUnitPrecompiled.pyx"], include_dirs=numpy_include_dir, extra_compile_args=extra_c_args),#added
->>>>>>> 0dd744a6
                        ]
     else:
         ext_modules = [Extension("MACS2.Prob", ["MACS2/Prob.c"], libraries=["m"], include_dirs=numpy_include_dir, extra_compile_args=extra_c_args ),
@@ -91,11 +68,7 @@
                        Extension("MACS2.PeakDetect", ["MACS2/PeakDetect.c"], extra_compile_args=extra_c_args),
                        Extension("MACS2.Signal", ["MACS2/Signal.c"], include_dirs=numpy_include_dir, extra_compile_args=extra_c_args),
                        Extension("MACS2.IO.PeakIO", ["MACS2/IO/PeakIO.c"], extra_compile_args=extra_c_args),
-<<<<<<< HEAD
-                       Extension("MACS2.IO.BedGraphIO", ["MACS2/IO/BedGraphIO.c"], extra_compile_args=extra_c_args),                   
-=======
                        Extension("MACS2.IO.BedGraphIO", ["MACS2/IO/BedGraphIO.c"], extra_compile_args=extra_c_args),
->>>>>>> 0dd744a6
                        Extension("MACS2.IO.FixWidthTrack", ["MACS2/IO/FixWidthTrack.c"], include_dirs=numpy_include_dir, extra_compile_args=extra_c_args),
                        Extension("MACS2.IO.PairedEndTrack", ["MACS2/IO/PairedEndTrack.c"], include_dirs=numpy_include_dir, extra_compile_args=extra_c_args),
                        Extension("MACS2.IO.BedGraph", ["MACS2/IO/BedGraph.c"], libraries=["m"], extra_compile_args=extra_c_args),
@@ -103,12 +76,9 @@
                        Extension("MACS2.IO.CallPeakUnit", ["MACS2/IO/CallPeakUnit.c"], include_dirs=numpy_include_dir, extra_compile_args=extra_c_args),
                        Extension("MACS2.hashtable", ["MACS2/hashtable.c"], include_dirs=["MACS2/",numpy_get_include()], extra_compile_args=extra_c_args),
                        Extension("MACS2.Statistics", ["MACS2/Statistics.c", "MACS2/cStatistics.c"], libraries=["m"], include_dirs=["MACS2/",numpy_get_include()], extra_compile_args=extra_c_args),
-<<<<<<< HEAD
-=======
                        Extension("MACS2.ComputePileups", ["MACS2/ComputePileups.c"], extra_compile_args=extra_c_args),#added
                        Extension("MACS2.IO.PileupUnit", ["MACS2/IO/PileupUnit.c"], include_dirs=numpy_include_dir, extra_compile_args=extra_c_args), #added
                        Extension("MACS2.IO.CallPeakUnitPrecompiled", ["MACS2/IO/CallPeakUnitPrecompiled.c"], include_dirs=numpy_include_dir, extra_compile_args=extra_c_args), #added           
->>>>>>> 0dd744a6
                        ]
 
     with open("README.md", "r") as fh:
@@ -123,15 +93,8 @@
           author_email='vladimir.liu@gmail.com',
           url='http://github.com/taoliu/MACS/',
           package_dir={'MACS2' : 'MACS2'},
-<<<<<<< HEAD
           packages=['MACS2', 'MACS2.IO'],
           scripts=['bin/macs2'],
-=======
-          packages=['MACS2', 'MACS2.IO', 'MACS2.data'],
-          #package_data={'MACS2': ['data/*.dat']},
-          scripts=['bin/macs2',
-                   ],
->>>>>>> 0dd744a6
           classifiers=[
               'Development Status :: 5 - Production/Stable',
               'Environment :: Console',
@@ -147,10 +110,6 @@
           install_requires=[
               'numpy>=1.15',
               'cython>=0.25',
-<<<<<<< HEAD
-=======
-              #'scipy',
->>>>>>> 0dd744a6
               ],
           cmdclass = command_classes,
           ext_modules = cythonize(ext_modules, language_level="2")
