--- conflicted
+++ resolved
@@ -30,7 +30,7 @@
                           pileup_and_ext_frag_bdg, pileup_frag_w_multiple_d_bdg   
 #from MACS2.cPileup_old import pileup_bdg, pileup_w_multiple_d_bdg
 
-def subpeak_letters(i):
+cdef str subpeak_letters(short i):
     if i < 26:
         return chr(97+i)
     else:
@@ -38,7 +38,7 @@
 
 # actually I didn't use this function... 
 def compare_treatment_vs_control(treat, control, fragment_size, gsize,
-                                 halfext=False,
+                                 halfext=False, PE_MODE=False,
                                  slocal=0, llocal=0,
                                  tocontrol=False, shiftcontrol=False):
     """To compare treatment vs control tags tracks with tag extension
@@ -59,7 +59,7 @@
 
     Finally, BH process will be applied to adjust pvalue to qvalue.
     """
-    if self.PE_MODE:
+    if PE_MODE:
         treat_total   = treat[0].total
         control_total = control[0].total
     else:
@@ -68,7 +68,7 @@
     ratio_treat2control = float(treat_total)/control_total
 
     # Now pileup FWTrackIII to form a bedGraphTrackI
-    if self.PE_MODE:
+    if PE_MODE:
         treat_btrack = pileup_bdg(treat[0], treat[1], fragment_size)
     else:
         treat_btrack = pileup_bdg(treat, fragment_size, directional=True,
@@ -96,31 +96,17 @@
     scale_factor_s = []
 
     # d
-<<<<<<< HEAD
     if not tocontrol:
-=======
-    if not self.opt.tocontrol:
->>>>>>> 2b3fe29f
         # if user want to scale everything to ChIP data
         tmp_v = self.ratio_treat2control
     else:
-<<<<<<< HEAD
         tmp_v = 1.0
-=======
-        tmp_v = 1
->>>>>>> 2b3fe29f
     scale_factor_s.append( tmp_v )
 
     # slocal size local
     if slocal:
         d_s.append( slocal )
-<<<<<<< HEAD
         if not tocontrol:
-=======
-        # Now pileup FWTrackII to form a bedGraphTrackI
-        c_tmp_btrack = pileup_bdg(self.control,slocal,directional=control_directional,halfextension=self.opt.halfext)
-        if not self.opt.tocontrol:
->>>>>>> 2b3fe29f
             # if user want to scale everything to ChIP data
             tmp_v = float(fragment_size)/slocal*self.ratio_treat2control
         else:
@@ -130,11 +116,7 @@
     # llocal size local
     if llocal and llocal > slocal:
         d_s.append( llocal )
-<<<<<<< HEAD
         if not tocontrol:
-=======
-        if not self.opt.tocontrol:
->>>>>>> 2b3fe29f
             # if user want to scale everything to ChIP data
             tmp_v = float(fragment_size)/llocal*self.ratio_treat2control
         else:
@@ -142,8 +124,7 @@
         scale_factor_s.append( tmp_v )                            
 
     # pileup using different extension sizes and scaling factors
-<<<<<<< HEAD
-    if self.PE_MODE:
+    if PE_MODE:
         control_btrack = pileup_frag_w_multiple_d_bdg(control[0], control[1],
                                             d_s[1:],
                                             baseline_value=lambda_bg,
@@ -154,12 +135,6 @@
                                              baseline_value=lambda_bg,
                                              directional=shiftcontrol,
                                              halfextension=halfext,
-=======
-    control_btrack = pileup_w_multiple_d_bdg(self.control,d_s,
-                                             baseline_value=lambda_bg,
-                                             directional=control_directional,
-                                             halfextension=self.opt.halfext,
->>>>>>> 2b3fe29f
                                              scale_factor_s=scale_factor_s)
 
     # calculate pvalue scores
