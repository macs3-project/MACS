# cython: profile=True
# Time-stamp: <2012-04-24 18:26:04 Tao Liu>

"""Module for all MACS Parser classes for input.

Copyright (c) 2010,2011 Tao Liu <taoliu@jimmy.harvard.edu>

This code is free software; you can redistribute it and/or modify it
under the terms of the Artistic License (see the file COPYING included
with the distribution).

@status:  experimental
@version: $Revision$
@author:  Tao Liu
@contact: taoliu@jimmy.harvard.edu
"""

# ------------------------------------
# python modules
# ------------------------------------
import logging
import struct
from struct import unpack
import gzip
import io
from MACS2.Constants import *
from MACS2.IO.cFixWidthTrack import FWTrackII, FWTrackIII

cdef extern from "stdlib.h":
    ctypedef unsigned int size_t
    size_t strlen(char *s)
    void *malloc(size_t size)
    void *calloc(size_t n, size_t size)
    void free(void *ptr)
    int strcmp(char *a, char *b)
    char * strcpy(char *a, char *b)
    long atol(char *str)
    int atoi(char *str)

# ------------------------------------
# constants
# ------------------------------------
__version__ = "Parser $Revision$"
__author__ = "Tao Liu <taoliu@jimmy.harvard.edu>"
__doc__ = "All Parser classes"

# ------------------------------------
# Misc functions
# ------------------------------------

def guess_parser ( fhd ):
    parser_dict = {"BED":BEDParser,
                   "ELAND":ELANDResultParser,
                   "ELANDMULTI":ELANDMultiParser,
                   "ELANDEXPORT":ELANDExportParser,
                   "SAM":SAMParser,
                   "BAM":BAMParser,
                   "BAMPE": BAMPEParser,
                   "BOWTIE":BowtieParser
                   }
    order_list = ("BAM",
                  "BED",
                  "ELAND",
                  "ELANDMULTI",
                  "ELANDEXPORT",
                  "SAM",
                  "BOWTIE",
                  )
    
    for f in order_list:
        p = parser_dict[ f ]( fhd )
        s = p.sniff()
        if s:
            logging.info( "Detected format is: %s" % ( f ) )
            if p.gzipped:
                logging.info( "* Input file is gzipped." )
            return p
        else:
            p.close()
    raise Exception( "Can't detect format!" )

# ------------------------------------
# Classes
# ------------------------------------
class StrandFormatError( Exception ):
    """Exception about strand format error.

    Example:
    raise StrandFormatError('Must be F or R','X')
    """
    def __init__ ( self, string, strand ):
        self.strand = strand
        self.string = string
        
    def __str__ ( self ):
        return repr( "Strand information can not be recognized in this line: \"%s\",\"%s\"" % ( self.string, self.strand ) )
        
class GenericParser:
    """Generic Parser class.

    Inherit this class to write your own parser. In most cases, you need to override:

    1. __tlen_parse_line which returns tag length of a line
    2.  __fw_parse_line which returns tuple of ( chromosome, 5'position, strand )
    """
    def __init__ ( self, str filename ):
        """Open input file. Determine whether it's a gzipped file.

        'filename' must be a string object.

        This function initialize the following attributes:

        1. self.filename: the filename for input file.
        2. self.gzipped: a boolean indicating whether input file is gzipped.
        3. self.fhd: buffered I/O stream of input file
        """
        self.filename = filename
        self.gzipped = True
        self.tag_size = -1
        # try gzip first
        f = gzip.open( filename )
        try:
            f.read( 10 )
        except IOError:
            # not a gzipped file
            self.gzipped = False
        f.close()
        if self.gzipped:
            # open with gzip.open, then wrap it with BufferedReader!
            self.fhd = io.BufferedReader( gzip.open( filename, mode='rb' ) )
        else:
            self.fhd = io.open( filename, mode='rb' ) # binary mode! I don't expect unicode here!

    def tsize( self ):
        """General function to detect tag size.

        * Although it can be used by most parsers, it must be
          rewritten by BAMParser!
        """
        cdef int s, n, m, this_taglength
        
        if self.tag_size != -1:
            # if we have already calculated tag size (!= -1),  return it.
            return self.tag_size
        
        s = 0
        n = 0                           # number of successful/valid read alignments
        m = 0                           # number of trials

        # try 10k times or retrieve 10 successfule alignments
        while n < 10 and m < 10000:
            m += 1
            thisline = self.fhd.readline()
            this_taglength = self.__tlen_parse_line( thisline )
            if this_taglength > 0:
                # this_taglength == 0 means this line doesn't contain
                # successful alignment.
                s += this_taglength
                n += 1
        # done
        self.fhd.seek( 0 )
        self.tag_size = s/n
        return self.tag_size

    def __tlen_parse_line ( self, str thisline ):
        """Abstract function to detect tag length.
        
        """
        return 0
    
    def build_fwtrack ( self ):
        """Generic function to build FWTrackII object. 

        * BAMParser for binary BAM format should have a different one.
        """
        cdef long i, m, fpos, strand
        cdef str chromosome
        
        fwtrack = FWTrackIII()
        i = 0
        m = 0
        for thisline in self.fhd:
            ( chromosome, fpos, strand ) = self.__fw_parse_line( thisline )
            i+=1
            if fpos < 0 or not chromosome:
                # normally __fw_parse_line will return -1 if the line
                # contains no successful alignment.
                continue
            if i == 1000000:
                m += 1
                logging.info( " %d" % ( m*1000000 ) )
                i=0
            fwtrack.add_loc( chromosome, fpos, strand )

        fwtrack.finalize()
        # close file stream.
        self.close()
        return fwtrack

    def __fw_parse_line ( self, str thisline ):
        """Abstract function to parse chromosome, 5' end position and
        strand.
        
        """
        cdef str chromosome = ""
        cdef int fpos = -1
        cdef int strand = -1
        return ( chromosome, fpos, strand )

    def sniff ( self ):
        """Detect whether this parser is the correct parser for input
        file.

        Rule: try to find the tag size using this parser, if error
        occurs or tag size is too small or too big, check is failed.

        * BAMParser has a different sniff function.
        """
        cdef int t
        
        try:
            t = self.tsize()
        except:
            self.fhd.seek( 0 )
            return False
        else:
            if t <= 10 or t >= 10000:
                self.fhd.seek( 0 )
                return False
            else:
                self.fhd.seek( 0 )
                return True
            
    def close ( self ):
        """Run this when this Parser will be never used.

        Close file I/O stream.
        """
        self.fhd.close()

class BEDParser( GenericParser ):
    """File Parser Class for tabular File.

    """
    def __tlen_parse_line ( self, str thisline ):
        """Parse 5' and 3' position, then calculate tag length.

        """
        thisline = thisline.rstrip()
        if not thisline \
           or thisline[ :5 ] == "track" \
           or thisline[ :7 ] == "browser"\
           or thisline[ 0 ] == "#":
            return 0

        thisfields = thisline.split( '\t' )
        return atoi( thisfields[ 2 ] )-atoi( thisfields[ 1 ] )
    
    def __fw_parse_line ( self, str thisline ):
        #cdef list thisfields
        cdef char * chromname
        
        thisline = thisline.rstrip()

        if not thisline or thisline[ :5 ] == "track" \
            or thisline[ :7 ] == "browser" \
            or thisline[ 0 ] == "#":
             return ( "", -1, -1 )

        thisfields = thisline.split( '\t' )
        chromname = thisfields[ 0 ]
        #try:
        ##    chromname = chromname[ :chromname.rindex( ".fa" ) ]
        #except ValueError:
        #    pass

        try:
            if not strcmp(thisfields[ 5 ],"+"):
                return ( chromname,
                         atoi( thisfields[ 1 ] ),
                         0 )
            elif not strcmp(thisfields[ 5 ], "-"):
                return ( chromname,
                         atoi( thisfields[ 2 ] ),
                         1 )
            else:
                raise StrandFormatError( thisline, thisfields[ 5 ] )
        except IndexError:
            # default pos strand if no strand
            # info can be found            
            return ( chromname,
                     atoi( thisfields[ 1 ] ),
                     0 )
            

class ELANDResultParser( GenericParser ):
    """File Parser Class for tabular File.

    """
    def __tlen_parse_line ( self, str thisline ):
        """Parse tag sequence, then tag length.

        """
        thisline = thisline.rstrip()
        if not thisline: return 0
        thisfields = thisline.split( '\t' )
        return len( thisfields[ 1 ] )

    def __fw_parse_line ( self, str thisline ):
        cdef str chromname, strand
        cdef int thistaglength
        #if thisline.startswith("#") or thisline.startswith("track") or thisline.startswith("browser"): return ("comment line",None,None) # comment line is skipped
        thisline = thisline.rstrip()
        if not thisline: return ( "", -1, -1 )

        thisfields = thisline.split( '\t' )
        thistaglength = len( thisfields[ 1 ] )

        if len( thisfields ) <= 6:
            return ( "", -1, -1 )

        try:
            chromname = thisfields[ 6 ]
            chromname = chromname[ :chromname.rindex( ".fa" ) ]
        except ValueError:
            pass

        if thisfields[ 2 ] == "U0" or thisfields[ 2 ] == "U1" or thisfields[ 2 ] == "U2":
            # allow up to 2 mismatches...
            strand = thisfields[ 8 ]
            if strand == "F":
                return ( chromname,
                         atoi( thisfields[ 7 ] ) - 1,
                         0 )
            elif strand == "R":
                return ( chromname,
                         atoi( thisfields[ 7 ] ) + thistaglength - 1,
                         1 )
            else:
                raise StrandFormatError( thisline, strand )
        else:
            return ( "", -1, -1 )

class ELANDMultiParser( GenericParser ):
    """File Parser Class for ELAND multi File.

    Note this parser can only work for s_N_eland_multi.txt format.

    Each line of the output file contains the following fields: 
    1. Sequence name 
    2. Sequence 
    3. Either NM, QC, RM (as described above) or the following: 
    4. x:y:z where x, y, and z are the number of exact, single-error, and 2-error matches 
    found 
    5. Blank, if no matches found or if too many matches found, or the following: 
    BAC_plus_vector.fa:163022R1,170128F2,E_coli.fa:3909847R1 
    This says there are two matches to BAC_plus_vector.fa: one in the reverse direction 
    starting at position 160322 with one error, one in the forward direction starting at 
    position 170128 with two errors. There is also a single-error match to E_coli.fa.
    """
    def __tlen_parse_line ( self, str thisline ):
        """Parse tag sequence, then tag length.

        """
        thisline = thisline.rstrip()
        if not thisline: return 0
        thisfields = thisline.split( '\t' )
        return len( thisfields[ 1 ] )

    def __fw_parse_line ( self, str thisline ):
        cdef list thisfields
        cdef str thistagname, pos, strand
        cdef int thistaglength, thistaghits
        
        if not thisline: return ( "", -1, -1 )
        thisline = thisline.rstrip()
        if not thisline: return ( "", -1, -1 )

        #if thisline[ 0 ] == "#": return ( "", -1, -1 ) # comment line is skipped
        
        thisfields = thisline.split( '\t' )
        thistagname = thisfields[ 0 ]        # name of tag
        thistaglength = len( thisfields[ 1 ] ) # length of tag

        if len( thisfields ) < 4:
            return ( "", -1, -1 )
        else:
            thistaghits = sum( map( int, thisfields[ 2 ].split( ':' ) ) )
            if thistaghits > 1:
                # multiple hits
                return ( "", -1, -1 )
            else:
                ( chromname, pos ) = thisfields[ 3 ].split( ':' )

                try:
                    chromname = chromname[ :chromname.rindex( ".fa" ) ]
                except ValueError:
                    pass
                
                strand  = pos[ -2 ]
                if strand == "F":
                    return ( chromname,
                             int( pos[ :-2 ] )-1,
                             0 )
                elif strand == "R":
                    return ( chromname,
                             int( pos[ :-2 ] ) + thistaglength - 1,
                             1 )
                else:
                    raise StrandFormatError( thisline,strand )


class ELANDExportParser( GenericParser ):
    """File Parser Class for ELAND Export File.

    """
    def __tlen_parse_line ( self, str thisline ):
        """Parse tag sequence, then tag length.

        """
        thisline = thisline.rstrip()
        if not thisline: return 0
        thisfields = thisline.split( '\t' )
        if len( thisfields ) > 12 and thisfields[ 12 ]:
            # a successful alignment has over 12 columns
            return len( thisfields[ 8 ] )
        else:
            return 0
        
    def __fw_parse_line ( self, str thisline ):
        cdef list thisfields
        cdef str thisname, strand
        cdef int thistaglength
        
        #if thisline.startswith("#") : return ("comment line",None,None) # comment line is skipped
        thisline = thisline.rstrip()
        if not thisline: return ( "", -1, -1 )
    
        thisfields = thisline.split( "\t" )

        if len(thisfields) > 12 and thisfields[ 12 ]:
            thisname = ":".join( thisfields[ 0:6 ] )
            thistaglength = len( thisfields[ 8 ] )
            strand = thisfields[ 13 ]
            if strand == "F":
                return ( thisfields[ 10 ], atoi( thisfields[ 12 ] ) - 1, 0 )
            elif strand == "R":
                return ( thisfields[ 10 ], atoi( thisfields[ 12 ] ) + thistaglength - 1, 1 )
            else:
                raise StrandFormatError( thisline, strand )
        else:
            return ( -1, -1, -1 )

### Contributed by Davide, modified by Tao
class SAMParser( GenericParser ):
    """File Parser Class for SAM File.

    Each line of the output file contains at least: 
    1. Sequence name 
    2. Bitwise flag
    3. Reference name
    4. 1-based leftmost position fo clipped alignment
    5. Mapping quality
    6. CIGAR string
    7. Mate Reference Name
    8. 1-based leftmost Mate Position
    9. Inferred insert size
    10. Query sequence on the same strand as the reference
    11. Query quality
    
    The bitwise flag is made like this:
    dec    meaning
    ---    -------
    1    paired read
    2    proper pair
    4    query unmapped
    8    mate unmapped
    16    strand of the query (1 -> reverse)
    32    strand of the mate
    64    first read in pair
    128    second read in pair
    256    alignment is not primary
    512    does not pass quality check
    1024    PCR or optical duplicate
    """

    def __tlen_parse_line ( self, str thisline ):
        """Parse tag sequence, then tag length.

        """
        cdef list thisfields
        cdef int bwflag
        
        thisline = thisline.rstrip()
        if not thisline: return 0
        if thisline[ 0 ] == "@": return 0 # header line started with '@' is skipped
        thisfields = thisline.split( '\t' )
        bwflag = atoi( thisfields[ 1 ] )
        if bwflag & 4 or bwflag & 512 or bwflag & 1024:
            return 0       #unmapped sequence or bad sequence
        if bwflag & 1:
            # paired read. We should only keep sequence if the mate is mapped
            # and if this is the left mate, all is within  the flag! 
            if not bwflag & 2:
                return 0   # not a proper pair
            if bwflag & 8:
                return 0   # the mate is unmapped
            # From Benjamin Schiller https://github.com/benjschiller
            if bwflag & 128:
                # this is not the first read in a pair
                return 0
        return len( thisfields[ 9 ] )

    def __fw_parse_line ( self, thisline ):
        cdef list thisfields
        cdef str thistagname, thisref
        cdef int bwflag, thisstrand, thisstart

        thisline = thisline.rstrip()
        if not thisline: return ( "", -1, -1 )
        if thisline[ 0 ] == "@": return ( "", -1, -1 ) # header line started with '@' is skipped
        thisfields = thisline.split( '\t' )
        thistagname = thisfields[ 0 ]         # name of tag
        thisref = thisfields[ 2 ]
        bwflag = atoi( thisfields[ 1 ] )
        if bwflag & 4 or bwflag & 512 or bwflag & 1024:
            return ( "", -1, -1 )       #unmapped sequence or bad sequence
        if bwflag & 1:
            # paired read. We should only keep sequence if the mate is mapped
            # and if this is the left mate, all is within  the flag! 
            if not bwflag & 2:
                return ( "", -1, -1 )   # not a proper pair
            if bwflag & 8:
                return ( "", -1, -1 )   # the mate is unmapped
            # From Benjamin Schiller https://github.com/benjschiller
            if bwflag & 128:
                # this is not the first read in a pair
                return ( "", -1, -1 )
            # end of the patch
        # In case of paired-end we have now skipped all possible "bad" pairs
        # in case of proper pair we have skipped the rightmost one... if the leftmost pair comes
        # we can treat it as a single read, so just check the strand and calculate its
        # start position... hope I'm right!
        if bwflag & 16:
            thisstrand = 1
<<<<<<< HEAD
            thisstart = int( thisfields[ 3 ] ) - 1 + len( thisfields[ 9 ] )    #reverse strand should be shifted len(query) bp 
        else:
            thisstrand = 0
            thisstart = int( thisfields[ 3 ] ) - 1    
=======
            thisstart = atoi( thisfields[ 3 ] ) - 1 + atoi( thisfields[ 9 ] )	#reverse strand should be shifted len(query) bp 
        else:
            thisstrand = 0
            thisstart = atoi( thisfields[ 3 ] ) - 1	
>>>>>>> b231be5a

        try:
            thisref = thisref[ :thisref.rindex( ".fa" ) ]
        except ValueError:
            pass
        return ( thisref, thisstart, thisstrand )


class BAMParser(GenericParser):
    """File Parser Class for BAM File.

    File is gzip-compatible and binary.
    Information available is the same that is in SAM format.
    
    The bitwise flag is made like this:
    dec    meaning
    ---    -------
    1    paired read
    2    proper pair
    4    query unmapped
    8    mate unmapped
    16    strand of the query (1 -> reverse)
    32    strand of the mate
    64    first read in pair
    128    second read in pair
    256    alignment is not primary
    512    does not pass quality check
    1024    PCR or optical duplicate
    """

    def sniff( self ):
        """Check the first 3 bytes of BAM file. If it's 'BAM', check
        is success.

        """
        magic_header = self.fhd.read( 3 )
        if magic_header == "BAM":
            tsize  = self.tsize()
            if tsize > 0:
                self.fhd.seek( 0 )
                return True
            else:
                self.fhd.seek( 0 )
                raise Exception( "File is not of a valid BAM format! %d" % tsize )
        else:
            self.fhd.seek( 0 )
            return False
            
    def tsize( self ):
        """Get tag size from BAM file -- read l_seq field.

        Refer to: http://samtools.sourceforge.net/SAM1.pdf

        * This may not work for BAM file from bedToBAM (bedtools),
        since the l_seq field seems to be 0.
        """
        
        cdef int x, header_len, nc, nlength, n
        cdef double s

        if self.tag_size != -1:
            # if we have already calculated tag size (!= -1),  return it.
            return self.tag_size

        fseek = self.fhd.seek
        fread = self.fhd.read
        ftell = self.fhd.tell
        # move to pos 4, there starts something
        fseek( 4 )
        header_len =  unpack( '<i', fread( 4 ) )[ 0 ]
        fseek( header_len + ftell() )
        # get the number of chromosome
        nc = unpack( '<i', fread( 4 ) )[ 0 ]
        for x in range( nc ):
            # read each chromosome name
            nlength = unpack( '<i' , fread( 4 ) )[ 0 ]
            # jump over chromosome size, we don't need it
            fread( nlength )
            fseek( ftell() + 4 )
        s = 0
        n = 0
        while n < 10:
            entrylength = unpack( '<i', fread( 4 ) )[ 0 ]
            data = fread( entrylength )
            a = unpack( '<i', data[16:20] )[ 0 ]
            s += a
            n += 1
        fseek( 0 )
        self.tag_size = int( s/n )
        return self.tag_size

    def build_fwtrack ( self ):
        """Build FWTrackII from all lines, return a FWTrackII object.

        Note only the unique match for a tag is kept.
        """
        cdef int i, m, header_len, nc, x, nlength
        cdef int entrylength, fpos, strand, chrid
        cdef list references
        
        fwtrack = FWTrackII()
        i = 0
        m = 0
        references = []
        fseek = self.fhd.seek
        fread = self.fhd.read
        ftell = self.fhd.tell
        # move to pos 4, there starts something
        fseek(4)
        header_len =  unpack( '<i', fread( 4 ) )[ 0 ]
        fseek( header_len + ftell() )
        # get the number of chromosome
        nc = unpack( '<i', fread( 4 ) )[ 0 ]
        for x in range( nc ):
            # read each chromosome name
            nlength = unpack( '<i', fread( 4 ) )[ 0 ]
            references.append( fread( nlength )[ :-1 ] )
            # jump over chromosome size, we don't need it
            fseek( ftell() + 4 )
        
        while True:
            try:
                entrylength = unpack( '<i', fread( 4 ) )[ 0 ]
            except struct.error:
                break
            ( chrid, fpos, strand ) = self.__fw_binary_parse( fread( entrylength ) )
            i+=1
            if i == 1000000:
                m += 1
                logging.info( " %d" % ( m*1000000 ) )
                i = 0
            if fpos >= 0:
                fwtrack.add_loc( references[ chrid ], fpos, strand )
        self.fhd.close()
        return fwtrack
    
    def __fw_binary_parse (self, data ):
        cdef int thisref, thisstart, thisstrand
        cdef short cigar, bwflag
        
        # we skip lot of the available information in data (i.e. tag name, quality etc etc)
        if not data: return ( -1, -1, -1 )

        thisref = unpack( '<i', data[ 0:4 ] )[ 0 ]
        thisstart = unpack( '<i', data[ 4:8 ] )[ 0 ]
        ( cigar, bwflag ) = unpack( '<hh' , data[ 12:16 ] )
        if bwflag & 4 or bwflag & 512 or bwflag & 1024:
            return ( -1, -1, -1 )       #unmapped sequence or bad sequence
        if bwflag & 1:
            # paired read. We should only keep sequence if the mate is mapped
            # and if this is the left mate, all is within  the flag! 
            if not bwflag & 2:
                return ( -1, -1, -1 )   # not a proper pair
            if bwflag & 8:
                return ( -1, -1, -1 )   # the mate is unmapped
            # From Benjamin Schiller https://github.com/benjschiller
            if bwflag & 128:
                # this is not the first read in a pair
                return ( -1, -1, -1 )
            # end of the patch
        # In case of paired-end we have now skipped all possible "bad" pairs
        # in case of proper pair we have skipped the rightmost one... if the leftmost pair comes
        # we can treat it as a single read, so just check the strand and calculate its
        # start position... hope I'm right!
        l = unpack( '<i', data[ 16:20 ] )[ 0 ]
        if bwflag & 16:
            thisstrand = 1
            thisstart = thisstart + unpack( '<i', data[ 16:20 ] )[ 0 ]    #reverse strand should be shifted len(query) bp 
        else:
            thisstrand = 0

        return ( thisref, thisstart, thisstrand )

### End ###
class BAMPEParser(BAMParser):
    """File Parser Class for BAM File containing paired-end reads
    Only counts valid pairs, discards everything else
    Uses the midpoint of every read and calculates the average fragment size
    on the fly instead of modeling it

    File is gzip-compatible and binary.
    Information available is the same that is in SAM format.
    
    The bitwise flag is made like this:
    dec    meaning
    ---    -------
    1    paired read
    2    proper pair
    4    query unmapped
    8    mate unmapped
    16    strand of the query (1 -> reverse)
    32    strand of the mate
    64    first read in pair
    128    second read in pair
    256    alignment is not primary
    512    does not pass quality check
    1024    PCR or optical duplicate
    """
    def tsize(self):
        if hasattr(self, 'd') and self.d is not None:
            pass
        else:
            self.build_fwtrack()
        return self.d

    def __build_fwtrack (self):
        """Build FWTrackII from all lines, return a FWTrackII object.

        Note only the unique match for a tag is kept.
        """
        cdef int i, m, header_len, nc, x, nlength
        cdef int entrylength, fpos, strand, chrid
        cdef list references
        cdef float d
        
        fwtrack = FWTrackII()
        i = 0
        m = 0
        references = []
        fseek = self.fhd.seek
        fread = self.fhd.read
        ftell = self.fhd.tell
        # move to pos 4, there starts something
        fseek(4)
        header_len =  struct.unpack('<i', fread(4))[0]
        fseek(header_len + ftell())
        # get the number of chromosome
        nc = struct.unpack('<i', fread(4))[0]
        for x in range(nc):
            # read each chromosome name
            nlength = struct.unpack('<i', fread(4))[0]
            references.append(fread(nlength)[:-1])
            # jump over chromosome size, we don't need it
            fseek(ftell() + 4)
        
        d = 0
        # for convenience, only count valid pairs
        while True:
            try:
                entrylength = struct.unpack('<i', fread(4))[0]
            except struct.error:
                break
            (chrid,fpos,strand,tlen) = self.__fw_binary_parse(fread(entrylength))
            if chrid < 0: continue
            d = (d * i + abs(tlen)) / (i + 1) # keep track of avg fragment size
            i+=1
            if i == 1000000:
                m += 1
                logging.info(" %d" % (m*1000000))
                i=0
            fwtrack.add_loc(references[chrid],fpos,strand)
        self.d = int(d)
        assert d >= 0, "Something went wrong (average fragment size was negative)"
        self.fhd.close()
        self.fwtrack = fwtrack
        
    def build_fwtrack (self):
        if hasattr(self, 'fwtrack') and self.fwtrack is not None:
            pass
        else:
            self.__build_fwtrack()
        return self.fwtrack
    
    def __fw_binary_parse (self, data ):
        cdef int thisref, thisstart, thisstrand
        cdef short cigar, bwflag
        
        # we skip lot of the available information in data (i.e. tag name, quality etc etc)
        if not data: return (-1,-1,-1,0)

        thisref = struct.unpack('<i', data[0:4])[0]
        thisstart = struct.unpack('<i', data[4:8])[0]
        (cigar, bwflag) = struct.unpack('<hh', data[12:16])
        tlen = struct.unpack('<i', data[28:32])[0]
        midpoint = thisstart + tlen / 2
        if bwflag & 4 or bwflag & 512 or bwflag & 1024:
            return (-1, -1, -1, 0)       #unmapped sequence or bad sequence
        if bwflag & 1:
            # paired read. We should only keep sequence if the mate is mapped
            # and if this is the left mate, all is within  the flag! 
            if not bwflag & 2:
                return (-1, -1, -1, 0)  # not a proper pair
            if bwflag & 8:
                return (-1, -1, -1, 0)  # the mate is unmapped
            if bwflag & 128:
                # this is not the first read in a pair
                return (-1, -1, -1, 0)
                
        # In case of paired-end we have now skipped all possible "bad" pairs
        # in case of proper pair we have skipped the rightmost one... if the leftmost pair comes
        # we can treat it as a single read, so just check the strand and calculate its
        # start position... hope I'm right!
        thisstrand = bool(bwflag & 16)

        return (thisref, midpoint, thisstrand, tlen)

### End ###

class BowtieParser( GenericParser ):
    """File Parser Class for map files from Bowtie or MAQ's maqview
    program.

    """
    def __tlen_parse_line ( self, str thisline ):
        """Parse tag sequence, then tag length.

        """
        cdef list thisfields
        
        thisline = thisline.rstrip()
        if not thisline: return ( "", -1, -1 )
        if thisline[ 0 ]=="#": return ( "", -1 , -1 ) # comment line is skipped
        thisfields = thisline.split( '\t' ) # I hope it will never bring me more trouble
        return len( thisfields[ 4 ] )

    def __fw_parse_line (self, str thisline ):
        """
        The following definition comes from bowtie website:
        
        The bowtie aligner outputs each alignment on a separate
        line. Each line is a collection of 8 fields separated by tabs;
        from left to right, the fields are:

        1. Name of read that aligned

        2. Orientation of read in the alignment, - for reverse
        complement, + otherwise

        3. Name of reference sequence where alignment occurs, or
        ordinal ID if no name was provided

        4. 0-based offset into the forward reference strand where
        leftmost character of the alignment occurs

        5. Read sequence (reverse-complemented if orientation is -)

        6. ASCII-encoded read qualities (reversed if orientation is
        -). The encoded quality values are on the Phred scale and the
        encoding is ASCII-offset by 33 (ASCII char !).

        7. Number of other instances where the same read aligns
        against the same reference characters as were aligned against
        in this alignment. This is not the number of other places the
        read aligns with the same number of mismatches. The number in
        this column is generally not a good proxy for that number
        (e.g., the number in this column may be '0' while the number
        of other alignments with the same number of mismatches might
        be large). This column was previously described as 'Reserved'.

        8. Comma-separated list of mismatch descriptors. If there are
        no mismatches in the alignment, this field is empty. A single
        descriptor has the format offset:reference-base>read-base. The
        offset is expressed as a 0-based offset from the high-quality
        (5') end of the read.

        """
        cdef list thisfields
        cdef str chromname
        
        thisline = thisline.rstrip()
        if not thisline: return ( "", -1, -1 )
        if thisline[ 0 ]=="#": return ( "", -1, -1 ) # comment line is skipped
        thisfields = thisline.split( '\t' ) # I hope it will never bring me more trouble

        chromname = thisfields[ 2 ]
        try:
            chromname = chromname[ :chromname.rindex( ".fa" ) ]
        except ValueError:
            pass

            if thisfields[ 1 ] == "+":
                return ( chromname,
                         atoi( thisfields[ 3 ] ),
                         0 )
            elif thisfields[ 1 ] == "-":
                return ( chromname,
                         atoi( thisfields[ 3 ] ) + atoi( thisfields[ 4 ] ),
                         1 )
            else:
                raise StrandFormatError( thisline, thisfields[ 1 ] )
<|MERGE_RESOLUTION|>--- conflicted
+++ resolved
@@ -469,19 +469,19 @@
     11. Query quality
     
     The bitwise flag is made like this:
-    dec    meaning
-    ---    -------
-    1    paired read
-    2    proper pair
-    4    query unmapped
-    8    mate unmapped
-    16    strand of the query (1 -> reverse)
-    32    strand of the mate
-    64    first read in pair
-    128    second read in pair
-    256    alignment is not primary
-    512    does not pass quality check
-    1024    PCR or optical duplicate
+    dec	meaning
+    ---	-------
+    1	paired read
+    2	proper pair
+    4	query unmapped
+    8	mate unmapped
+    16	strand of the query (1 -> reverse)
+    32	strand of the mate
+    64	first read in pair
+    128	second read in pair
+    256	alignment is not primary
+    512	does not pass quality check
+    1024	PCR or optical duplicate
     """
 
     def __tlen_parse_line ( self, str thisline ):
@@ -543,17 +543,10 @@
         # start position... hope I'm right!
         if bwflag & 16:
             thisstrand = 1
-<<<<<<< HEAD
-            thisstart = int( thisfields[ 3 ] ) - 1 + len( thisfields[ 9 ] )    #reverse strand should be shifted len(query) bp 
-        else:
-            thisstrand = 0
-            thisstart = int( thisfields[ 3 ] ) - 1    
-=======
             thisstart = atoi( thisfields[ 3 ] ) - 1 + atoi( thisfields[ 9 ] )	#reverse strand should be shifted len(query) bp 
         else:
             thisstrand = 0
             thisstart = atoi( thisfields[ 3 ] ) - 1	
->>>>>>> b231be5a
 
         try:
             thisref = thisref[ :thisref.rindex( ".fa" ) ]
@@ -561,27 +554,26 @@
             pass
         return ( thisref, thisstart, thisstrand )
 
-
-class BAMParser(GenericParser):
+class BAMParser( GenericParser ):
     """File Parser Class for BAM File.
 
     File is gzip-compatible and binary.
     Information available is the same that is in SAM format.
     
     The bitwise flag is made like this:
-    dec    meaning
-    ---    -------
-    1    paired read
-    2    proper pair
-    4    query unmapped
-    8    mate unmapped
-    16    strand of the query (1 -> reverse)
-    32    strand of the mate
-    64    first read in pair
-    128    second read in pair
-    256    alignment is not primary
-    512    does not pass quality check
-    1024    PCR or optical duplicate
+    dec	meaning
+    ---	-------
+    1	paired read
+    2	proper pair
+    4	query unmapped
+    8	mate unmapped
+    16	strand of the query (1 -> reverse)
+    32	strand of the mate
+    64	first read in pair
+    128	second read in pair
+    256	alignment is not primary
+    512	does not pass quality check
+    1024	PCR or optical duplicate
     """
 
     def sniff( self ):
@@ -598,6 +590,7 @@
             else:
                 self.fhd.seek( 0 )
                 raise Exception( "File is not of a valid BAM format! %d" % tsize )
+            return False
         else:
             self.fhd.seek( 0 )
             return False
@@ -721,7 +714,7 @@
         l = unpack( '<i', data[ 16:20 ] )[ 0 ]
         if bwflag & 16:
             thisstrand = 1
-            thisstart = thisstart + unpack( '<i', data[ 16:20 ] )[ 0 ]    #reverse strand should be shifted len(query) bp 
+            thisstart = thisstart + unpack( '<i', data[ 16:20 ] )[ 0 ]	#reverse strand should be shifted len(query) bp 
         else:
             thisstrand = 0
 
