# cython: profile=True
# Time-stamp: <2012-04-12 10:22:19 Tao Liu>

"""Module for Feature IO classes.

Copyright (c) 2010,2011 Tao Liu <taoliu@jimmy.harvard.edu>

This code is free software; you can redistribute it and/or modify it
under the terms of the Artistic License (see the file COPYING included
with the distribution).

@status:  experimental
@version: $Revision$
@author:  Tao Liu
@contact: taoliu@jimmy.harvard.edu
"""

# ------------------------------------
# python modules
# ------------------------------------
import logging

from array import array

import numpy as np

from libc.math cimport sqrt
from libc.math cimport log

from MACS2.Constants import *
from MACS2.IO.cScoreTrack import scoreTrackI,CombinedTwoTrack
from MACS2.IO.cPeakIO import PeakIO, BroadPeakIO

# ------------------------------------
# constants
# ------------------------------------
__version__ = "BedGraph $Revision$"
__author__ = "Tao Liu <taoliu@jimmy.harvard.edu>"
__doc__ = "bedGraphTrackI class"

# ------------------------------------
# Misc functions
# ------------------------------------

# ------------------------------------
# Classes
# ------------------------------------
class bedGraphTrackI:
    """Class for bedGraph type data.

    In bedGraph, data are represented as continuous non-overlapping
    regions in the whole genome. I keep this assumption in all the
    functions. If data has overlaps, some functions will definitely
    give incorrect results.

    1. Continuous: the next region should be after the previous one
    unless they are on different chromosomes;
    
    2. Non-overlapping: the next region should never have overlaps
    with preceding region.

    The way to memorize bedGraph data is to remember the transition
    points together with values of their preceding regions. The last
    data point may exceed chromosome end, unless a chromosome
    dictionary is given. Remember the coordinations in bedGraph and
    this class is 0-indexed and right-open.
    
    """
    def __init__ (self, double baseline_value=0):
        """
        baseline_value is the value to fill in the regions not defined
        in bedGraph. For example, if the bedGraph is like:

        chr1  100 200  1
        chr1  250 350  2

        Then the region chr1:200..250 should be filled with baseline_value.
        
        """
        self.__data = {}
        self.maxvalue =-10000
        self.minvalue = 10000
        self.baseline_value = baseline_value

    def add_a_chromosome ( self, chrom, d ):
        """Unsafe method. Only to be used by cPileup.pyx.
        """
        self.__data[chrom] = d

    def add_loc ( self, str chromosome, int startpos, int endpos, double value ):
        """Add a chr-start-end-value block into __data dictionary.

        Difference between safe_add_loc: no check, but faster. Save
        time while being called purely within MACS, so that regions
        are continuous without gaps.

        """
        cdef float pre_v
        # basic assumption, end pos should > start pos

        if endpos <= 0:
            return
        if startpos < 0:
            startpos = 0
        
        if not self.__data.has_key(chromosome):
            self.__data[chromosome] = [array(BYTE4,[]),array(FBYTE4,[])] # for (endpos,value)
            c = self.__data[chromosome]
            if startpos:
                # start pos is not 0, then add two blocks, the first
                # with "baseline_value"; the second with "value"
                c[0].append(startpos)
                c[1].append(self.baseline_value)
            c[0].append(endpos)
            c[1].append(value)
        else:
            c = self.__data[chromosome]            
            # get the preceding region
            pre_v   = c[1][-1]
            
            # if this region is next to the previous one.
            if pre_v == value:
                # if value is the same, simply extend it.
                c[0][-1] = endpos
            else:
                # otherwise, add a new region
                c[0].append(endpos)
                c[1].append(value)

    def safe_add_loc ( self, str chromosome, int startpos, int endpos, double value):
        """Add a chr-start-end-value block into __data dictionary.

        """
        # basic assumption, end pos should > start pos
        assert endpos > startpos, "endpos %d can't be smaller than start pos %d" % (endpos,startpos)

        if endpos <= 0:
            return
        if startpos < 0:
            startpos = 0
        
        if not self.__data.has_key(chromosome):
            self.__data[chromosome] = [array(BYTE4,[]),array(FBYTE4,[])] # for (endpos,value)
            c = self.__data[chromosome]
            if startpos:
                # start pos is not 0, then add two blocks, the first
                # with "baseline_value"; the second with "value"
                c[0].append(startpos)
                c[1].append(self.baseline_value)
            c[0].append(endpos)
            c[1].append(value)
        else:
            c = self.__data[chromosome]            
            # get the preceding region
            pre_pos = c[0][-1]
            pre_v   = c[1][-1]
            # to check 1. continuity; 2. non-overlapping
            assert pre_pos < endpos , "bedGraph regions are not continuous."
            assert pre_pos <= startpos , "bedGraph regions have overlappings."
            
            if startpos != pre_pos:
                # there is a gap, so fill it with baseline_value
                c[0].append(startpos)
                c[1].append(self.baseline_value)
                # then add this region
                c[0].append(endpos)
                c[1].append(value)
            else:
                # if this region is next to the previous one.
                if pre_v == value:
                    # if value is the same, simply extend it.
                    c[0][-1] = endpos
                else:
                    # otherwise, add a new region
                    c[0].append(endpos)
                    c[1].append(value)

        if value > self.maxvalue:
            self.maxvalue = value
        if value < self.minvalue:
            self.minvalue = value

    def get_data_by_chr (self, str chromosome):
        """Return array of counts by chromosome.

        The return value is a tuple:
        ([end pos],[value])
        """
        if self.__data.has_key(chromosome):
            return self.__data[chromosome]
        else:
            return None

    def get_chr_names (self):
        """Return all the chromosome names stored.
        
        """
        l = set(self.__data.keys())
        return l

<<<<<<< HEAD
    def write_bedGraph (self, fhd, name, description, trackline=True):
=======
    def write_bedGraph (self, fhd, str name, str description):
>>>>>>> 61dbc3bc
        """Write all data to fhd in Wiggle Format.

        fhd: a filehandler to save bedGraph.
        name/description: the name and description in track line.

        shift will be used to shift the coordinates. default: 0
        """
<<<<<<< HEAD
        if trackline:
            fhd.write("track type=bedGraph name=\"%s\" description=\"%s\" visibility=2 alwaysZero=on\n" % (name,description))
=======
        #fhd.write("track type=bedGraph name=\"%s\" description=\"%s\"\n" % (name,description))
        cdef int pre, pos, i
        cdef double value
        cdef str chrom
        
>>>>>>> 61dbc3bc
        chrs = self.get_chr_names()
        for chrom in chrs:
            (p,v) = self.__data[chrom]
            pnext = iter(p).next
            vnext = iter(v).next
            pre = 0

            for i in xrange(len(p)):
                pos = pnext()
                value = vnext()
                #if value != self.baseline_value:
                # never write baseline_value
                fhd.write("%s\t%d\t%d\t%.2f\n" % (chrom,pre,pos,value))
                pre = pos

    def reset_baseline (self, double baseline_value):
        """Reset baseline value to baseline_value.

        So any region between self.baseline_value and baseline_value
        will be set to baseline_value.
        
        """
        self.baseline_value = baseline_value
        self.filter_score(cutoff=baseline_value)
        self.merge_regions()

    def merge_regions (self):
        """Merge nearby regions with the same value.
        
        """
        cdef int new_pre_pos, pos, i
        cdef double new_pre_value, value
        cdef str chrom
        
        chrs = set(self.__data.keys())
        for chrom in chrs:
            (p,v) = self.__data[chrom]
            pnext = iter(p).next
            vnext = iter(v).next

            # new arrays
            new_pos = array(BYTE4,[pnext(),])
            new_value = array(FBYTE4,[vnext(),])

            newpa = new_pos.append
            newva = new_value.append
            
            new_pre_pos = new_pos[0]
            new_pre_value = new_value[0]

            for i in xrange(1,len(p)):
                pos = pnext()
                value = vnext()
                if value == new_pre_value:
                    new_pos[-1] = pos
                else:
                    # add new region
                    newpa(pos)
                    newva(value)
                    new_pre_pos = pos
                    new_pre_value = value
            self.__data[chrom] = [new_pos,new_value]
        return True
                
    def filter_score (self, double cutoff=0):
        """Filter using a score cutoff. Any region lower than score
        cutoff will be set to self.baseline_value.

        Self will be modified.
        """
        cdef int new_pre_pos, pos, i
        cdef double new_pre_value, value
        cdef str chrom
        
        chrs = set(self.__data.keys())
        for chrom in chrs:
            (p,v) = self.__data[chrom]
            pnext = iter(p).next
            vnext = iter(v).next

            # new arrays
            new_pos = array(BYTE4,[])
            new_value = array(FBYTE4,[])
            new_pre_pos = 0
            new_pre_value = 0

            for i in xrange(len(p)):
                pos = pnext()
                value = vnext()

                if value < cutoff:
                    # this region will be set to baseline_value
                    if new_pre_value == self.baseline_value:
                        # if preceding region is at baseline, extend it
                        new_pos[-1] = pos
                    else:
                        # else add a new baseline region
                        new_pos.append(pos)
                        new_value.append(self.baseline_value)
                else:
                    # put it into new arrays
                    new_pos.append(pos)
                    new_value.append(value)
                new_pre_pos = new_pos[-1]
                new_pre_value = new_value[-1]
            self.__data[chrom]=[new_pos,new_value]
        return True

    def summary (self):
        """Calculate the sum, max, min, mean, and std. Return a tuple for (sum, max, min, mean, std).
        
        """
        cdef long n_v
        cdef double sum_v, max_v, min_v, mean_v, variance, tmp, std_v
        cdef int pre_p, l, i

        pre_p = 0
        n_v = 0
        sum_v = 0
        max_v = -100000
        min_v = 100000
        for (p,v) in self.__data.values():
            # for each chromosome
            pre_p = 0
            for i in range(len(p)):
                # for each region
                l = p[i]-pre_p
                sum_v += v[i]*l
                n_v += l
                pre_p = p[i]
            max_v = max(max(v),max_v)
            min_v = min(min(v),min_v)
        mean_v = sum_v/n_v
        variance = 0.0
        for (p,v) in self.__data.values():
            for i in range(len(p)):
                # for each region
                tmp = v[i]-mean_v
                l = p[i]-pre_p
                variance += tmp*tmp*l
                pre_p = p[i]

        variance /= float(n_v-1)
        std_v = sqrt(variance)
        return (sum_v, n_v, max_v, min_v, mean_v, std_v)

<<<<<<< HEAD
    def call_peaks (self, cutoff=1, up_limit=1e310, min_length=200, max_gap=50,
                    call_summits=False):
=======
    def call_peaks (self, double cutoff=1, double up_limit=1e310, int min_length=200, int max_gap=50):
>>>>>>> 61dbc3bc
        """This function try to find regions within which, scores
        are continuously higher than a given cutoff.

        This function is NOT using sliding-windows. Instead, any
        regions in bedGraph above certain cutoff will be detected,
        then merged if the gap between nearby two regions are below
        max_gap. After this, peak is reported if its length is above
        min_length.

        cutoff:  cutoff of value, default 1.
        up_limit: the highest acceptable value. Default 10^{310}
          * so only allow peak with value >=cutoff and <=up_limit
        min_length :  minimum peak length, default 200.
        gap   :  maximum gap to merge nearby peaks, default 50.
        """
<<<<<<< HEAD
        if call_summits: close_peak = self.__close_peak2
        else: close_peak = self.__close_peak
=======
        cdef int peak_length, x, pre_p, p, i, summit, tstart, tend
        cdef double v, summit_value, tvalue
        cdef str chrom
        
>>>>>>> 61dbc3bc
        chrs = self.get_chr_names()
        peaks = PeakIO()                      # dictionary to save peaks
        for chrom in chrs:
            peak_content = None
            peak_length = 0
            (ps,vs) = self.get_data_by_chr(chrom) # arrays for position and values
            psn = iter(ps).next         # assign the next function to a viable to speed up
            vsn = iter(vs).next
            x = 0
            pre_p = 0                   # remember previous position
            while True:
                # find the first region above cutoff
                try:                    # try to read the first data range for this chrom
                    p = psn()
                    v = vsn()
                except:
                    break
                x += 1                  # index for the next point
                if v >= cutoff and v <= up_limit:
                    peak_content = [(pre_p,p,v),]
                    pre_p = p
                    break               # found the first range above cutoff
                else:
                    pre_p = p

            for i in range(x,len(ps)):
                # continue scan the rest regions
                p = psn()
                v = vsn()
                if v < cutoff or v > up_limit: # not be detected as 'peak'
                    pre_p = p
                    continue
                # for points above cutoff
                # if the gap is allowed
                if pre_p - peak_content[-1][1] <= max_gap:
                    peak_content.append((pre_p,p,v))
                else:
                    # when the gap is not allowed, close this peak
<<<<<<< HEAD
                    close_peak(peak_content, peaks, min_length, chrom, smoothlen=max_gap / 2 )
=======
                    peak_length = peak_content[-1][1]-peak_content[0][0]
                    if peak_length >= min_length: # if the peak is too small, reject it
                        tsummit = []
                        summit = 0
                        summit_value = 0
                        for (tstart,tend,tvalue) in peak_content:
                            if not summit_value or summit_value < tvalue:
                                tsummit = [int((tend+tstart)/2),]
                                summit_value = tvalue
                            elif summit_value == tvalue:
                                tsummit.append( int((tend+tstart)/2) )
                        summit = tsummit[int((len(tsummit)+1)/2)-1 ]
                        peaks.add( chrom,
                                   peak_content[0][0],
                                   peak_content[-1][1],
                                   summit      = summit,
                                   peak_score  = summit_value,
                                   pileup      = 0,
                                   pscore      = 0,
                                   fold_change = 0,
                                   qscore      = 0
                                   )
>>>>>>> 61dbc3bc
                    # start a new peak
                    peak_content = [(pre_p,p,v),]
                pre_p = p
                
            # save the last peak
            if not peak_content:
                continue
<<<<<<< HEAD
            close_peak(peak_content, peaks, min_length, chrom, smoothlen=max_gap / 2 )
=======
            if peak_length >= min_length: # if the peak is too small, reject it
                tsummit = []
                summit = 0
                summit_value = 0
                for (tstart,tend,tvalue) in peak_content:
                    if not summit_value or summit_value < tvalue:
                        tsummit = [int((tend+tstart)/2),]
                        summit_value = tvalue
                    elif summit_value == tvalue:
                        tsummit.append( int((tend+tstart)/2) )
                summit = tsummit[int((len(tsummit)+1)/2)-1 ]                        
                peaks.add( chrom,
                           peak_content[0][0],
                           peak_content[-1][1],
                           summit      = summit,
                           peak_score  = summit_value,
                           pileup      = 0,
                           pscore      = 0,
                           fold_change = 0,
                           qscore      = 0
                           )
>>>>>>> 61dbc3bc
        return peaks
   
    def __close_peak2 (self, peak_content, peaks, min_length, chrom, smoothlen=50):
        # this is where the summits are called, need to fix this
        end, start = peak_content[ -1 ][ 1 ], peak_content[ 0 ][ 0 ]
        if end - start < min_length: return # if the peak is too small, reject it
        #for (start,end,value,summitvalue,index) in peak_content:
        peakdata = np.zeros(end - start, dtype='float32')
        peakindices = np.zeros(end - start, dtype='int32')
        for (tmpstart,tmpend,tmpvalue,tmpsummitvalue, tmpindex) in peak_content:
            i, j = tmpstart-start, tmpend-start
            peakdata[i:j] = self.data[chrom]['sample'][tmpindex]
            peakindices[i:j] = tmpindex
        # apply smoothing window of tsize / 2
        w = np.ones(smoothlen, dtype='float32')
        smoothdata = fftconvolve(w/w.sum(), peakdata, mode='same')
        # find maxima and minima
        local_extrema = np.where(np.diff(np.sign(np.diff(smoothdata))))[0]+1
        # get only maxima by requiring it be greater than the mean
        # might be better to take another derivative instead
        plateau_offsets = np.intersect1d(local_extrema,
                                         np.where(peakdata>peakdata.mean())[0])
        # sometimes peak summits are plateaus, so check for adjacent coordinates
        # and take the middle ones if needed
        if len(plateau_offsets)==0:
        #####################################################################
        # ***failsafe if no summits so far***                               #
            summit_offset_groups = [[(end - start) / 2]]                    #
        ##################################################################### 
        elif len(plateau_offsets) == 1:
            summit_offset_groups = [[plateau_offsets[0]]]
        else:
            previous_offset = plateau_offsets[0]
            summit_offset_groups = [[previous_offset]]
            for offset in plateau_offsets:
                if offset == previous_offset + 1:
                    summit_offset_groups[-1].append(offset)
                else:
                    summit_offset_groups.append([offset])
        summit_offsets = []
        for offset_group in summit_offset_groups:
            summit_offsets.append(offset_group[len(offset_group) / 2])
        summit_indices = peakindices[summit_offsets]
        # also purge offsets that have the same summit_index
        unique_offsets = []
        summit_offsets = np.fromiter(summit_offsets, dtype='int32')
        for index in np.unique(summit_indices):
            those_index_indices = np.where(summit_indices == index)[0]
            those_offsets = summit_offsets[those_index_indices]
            unique_offsets.append(int(those_offsets.mean()))
        # also require a valley of at least 0.6 * taller peak
        # in every adjacent two peaks or discard the lesser one
        # this behavior is like PeakSplitter
        better_offsets = []
        previous_offset = unique_offsets.pop()
        while True:
            if len(unique_offsets) == 0:
                better_offsets.append(previous_offset)
                break
            else:
                this_offset = unique_offsets.pop()
                this_h, prev_h = peakdata[[this_offset, previous_offset]]
                if this_h > prev_h:
                    prev_is_taller = False
                    min_valley = 0.6 * this_h
                else:
                    prev_is_taller = True
                    min_valley = 0.6 * prev_h
                s = slice(this_offset, previous_offset)
                valley = np.where(peakdata[s] < min_valley)[0]
                if len(valley) > 0: better_offsets.append(previous_offset)
                else:
                    if prev_is_taller: continue # discard this peak
                    # else: discard previous peak by ignoring it
                previous_offset = this_offset
        better_offsets.reverse()
        better_indices = peakindices[better_offsets]
        assert len(better_offsets) > 0, "Lost peak summit(s) near %s %d" % (chrom, start) 
        for summit_offset, summit_index in zip(better_offsets, better_indices):
            peaks.add( chrom,
                       start,
                       end,
                       summit      = start + summit_offset,
                       peak_score  = peakdata[summit_offset],
                       pileup      = 0,
                       pscore      = 0,
                       fold_change = 0,
                       qscore      = 0,
                       )
        # start a new peak
        return True
    
    def __close_peak (self, peak_content, peaks, min_length, chrom, smoothlen=None):
        # this is where the summits are called, need to fix this
        peak_length = peak_content[ -1 ][ 1 ] - peak_content[ 0 ][ 0 ]
        if peak_length >= min_length: # if the peak is too small, reject it
            tmpsummit = []
            summit_pos   = None
            summit_value = None
            for (tmpstart,tmpend,tmpvalue,tmpsummitvalue, tmpindex) in peak_content:
                if not summit_value or summit_value < tmpsummitvalue:
                    tmpsummit = [ int(( tmpend+tmpstart )/2), ]
                    tmpsummit_index = [ tmpindex, ]
                    summit_value = tmpsummitvalue
                elif summit_value == tmpsummitvalue:
                    # remember continuous summit values
                    tmpsummit.append( int( (tmpend+tmpstart)/2 ) )
                    tmpsummit_index.append( tmpindex )
            middle_summit = int( ( len(tmpsummit)+1 )/2 )-1 # the middle of all highest points in peak region is defined as summit
            summit_pos    = tmpsummit[ middle_summit ]
            summit_index  = tmpsummit_index[ middle_summit ]
            peaks.add( chrom,
                       peak_content[0][0],
                       peak_content[-1][1],
                       summit      = summit_pos,
                       peak_score  = summit_value,
                       pileup      = 0,
                       pscore      = 0,
                       fold_change = 0,
                       qscore      = 0,
                       )
            # start a new peak
            return True

    def call_broadpeaks (self, double lvl1_cutoff=500, double lvl2_cutoff=100, int min_length=200,
                         int lvl1_max_gap=50, int lvl2_max_gap=400):
        """This function try to find enriched regions within which,
        scores are continuously higher than a given cutoff for level
        1, and link them using the gap above level 2 cutoff with a
        maximum length of lvl2_max_gap.

        lvl1_cutoff:  cutoff of value at enriched regions, default 500.
        lvl2_cutoff:  cutoff of value at linkage regions, default 100.        
        min_length :  minimum peak length, default 200.
        lvl1_max_gap   :  maximum gap to merge nearby enriched peaks, default 50.
        lvl2_max_gap   :  maximum length of linkage regions, default 400.        
        colname: can be 'sample','control','-100logp','-100logq'. Cutoff will be applied to the specified column.

        Return both general PeakIO object for highly enriched regions
        and gapped broad regions in BroadPeakIO.
        """
        cdef str chrom
        
        assert lvl1_cutoff > lvl2_cutoff, "level 1 cutoff should be larger than level 2."
        assert lvl1_max_gap < lvl2_max_gap, "level 2 maximum gap should be larger than level 1."        
        lvl1_peaks = self.call_peaks(cutoff=lvl1_cutoff, min_length=min_length, max_gap=lvl1_max_gap)
        lvl2_peaks = self.call_peaks(cutoff=lvl2_cutoff, min_length=min_length, max_gap=lvl2_max_gap)
        chrs = lvl1_peaks.peaks.keys()
        broadpeaks = BroadPeakIO()
        # use lvl2_peaks as linking regions between lvl1_peaks
        for chrom in chrs:
            lvl1peakschrom = lvl1_peaks.peaks[chrom]
            lvl2peakschrom = lvl2_peaks.peaks[chrom]
            lvl1peakschrom_next = iter(lvl1peakschrom).next
            tmppeakset = []             # to temporarily store lvl1 region inside a lvl2 region
            # our assumption is lvl1 regions should be included in lvl2 regions
            try:
                lvl1 = lvl1peakschrom_next()
            except StopIteration:
                break
            for lvl2 in lvl2peakschrom:
                # for each lvl2 peak, find all lvl1 peaks inside
                try:
                    while True:
                        if lvl2["start"] <= lvl1["start"]  and lvl1["end"] <= lvl2["end"]:
                            tmppeakset.append(lvl1)
                        else:
                            if tmppeakset:
                                self.__add_broadpeak ( broadpeaks, chrom, lvl2, tmppeakset)
                            tmppeakset = []
                            break
                        lvl1 = lvl1peakschrom_next()
                except StopIteration:
                    if tmppeakset:
                        self.__add_broadpeak ( broadpeaks, chrom, lvl2, tmppeakset)                    
                    break
        
        return lvl1_peaks, broadpeaks

    def __add_broadpeak (self, bpeaks, chrom, lvl2peak, lvl1peakset):
        """Internal function to create broad peak.
        
        """
        cdef long start, end, thickStart, thickEnd, blockNum
        cdef str blockSizes, blockStarts
        
        start      = lvl2peak["start"]
        end        = lvl2peak["end"]
        thickStart = lvl1peakset[0]["start"]
        thickEnd   = lvl1peakset[-1]["end"]
        blockNum   = len(lvl1peakset)
        blockSizes = ",".join( map(lambda x:str(x["length"]),lvl1peakset) )
        blockStarts = ",".join( map(lambda x:str(x["start"]-start),lvl1peakset) )
        if lvl2peak["start"] != thickStart:
            # add 1bp mark for the start of lvl2 peak
            blockNum += 1
            blockSizes = "1,"+blockSizes
            blockStarts = "0,"+blockStarts
        if lvl2peak["end"] != thickEnd:
            # add 1bp mark for the end of lvl2 peak            
            blockNum += 1
            blockSizes = blockSizes+",1"
            blockStarts = blockStarts+","+str(end-start-1)
        
        bpeaks.add(chrom, start, end, score=lvl2peak["score"], thickStart=thickStart, thickEnd=thickEnd,
                   blockNum = blockNum, blockSizes = blockSizes, blockStarts = blockStarts)
        return bpeaks


    def total (self):
        """Return the number of regions in this object.

        """
        cdef long t
        t = 0
        for (p,s) in self.__data.values():
            t += len(p)
        return t

    def set_single_value (self, double new_value):
        """Change all the values in bedGraph to the same new_value,
        return a new bedGraphTrackI.
        
        """
        cdef str chrom
        cdef int max_p
        
        ret = bedGraphTrackI()
        chroms = set(self.get_chr_names())
        for chrom in chroms:
            (p1,v1) = self.get_data_by_chr(chrom) # arrays for position and values
            # maximum p
            max_p = max(p1)
            # add a region from 0 to max_p
            ret.add_loc(chrom,0,max_p,new_value)
        return ret

    def overlie (self, bdgTrack2, func=max ):
        """Calculate two bedGraphTrackI objects by letting self
        overlying bdgTrack2, with user-defined functions.

        Transition positions from both bedGraphTrackI objects will be
        considered and combined. For example:

           #1 bedGraph (self)   |      #2 bedGraph
        -----------------------------------------------
        chr1  0    100  0       | chr1    0    150  1
        chr1  100  200  3       | chr1    150  250  2
        chr1  200  300  4       | chr1    250  300  4

        these two bedGraphs will be combined to have five transition
        points: 100, 150, 200, 250, and 300. So in order to calculate
        two bedGraphs, I pair values within the following regions
        like:

        chr   s   e     (#1,#2)   applied_func_max
        -----------------------------------------------
        chr1  0   100   (0,1)     1
        chr1  100 150   (3,1)     3
        chr1  150 200   (3,2)     3
        chr1  200 250   (4,2)     4
        chr1  250 300   (4,4)     4

        Then the given 'func' will be applied on each 2-tuple as func(#1,#2)


        Return value is a bedGraphTrackI object.
        """
        cdef int pre_p, p1, p2
        cdef double v1, v2
        cdef str chrom
        
        assert isinstance(bdgTrack2,bedGraphTrackI), "bdgTrack2 is not a bedGraphTrackI object"

        ret = bedGraphTrackI()
        retadd = ret.add_loc
        
        chr1 = set(self.get_chr_names())
        chr2 = set(bdgTrack2.get_chr_names())
        common_chr = chr1.intersection(chr2)

        for chrom in common_chr:
            (p1s,v1s) = self.get_data_by_chr(chrom) # arrays for position and values
            p1n = iter(p1s).next         # assign the next function to a viable to speed up
            v1n = iter(v1s).next

            (p2s,v2s) = bdgTrack2.get_data_by_chr(chrom) # arrays for position and values
            p2n = iter(p2s).next         # assign the next function to a viable to speed up
            v2n = iter(v2s).next

            pre_p = 0                   # remember the previous position in the new bedGraphTrackI object ret
            
            try:
                p1 = p1n()
                v1 = v1n()

                p2 = p2n()
                v2 = v2n()

                while True:
                    if p1 < p2:
                        # clip a region from pre_p to p1, then set pre_p as p1.
                        retadd(chrom,pre_p,p1,func(v1,v2))
                        pre_p = p1
                        # call for the next p1 and v1
                        p1 = p1n()
                        v1 = v1n()
                    elif p2 < p1:
                        # clip a region from pre_p to p2, then set pre_p as p2.
                        retadd(chrom,pre_p,p2,func(v1,v2))
                        pre_p = p2
                        # call for the next p2 and v2
                        p2 = p2n()
                        v2 = v2n()
                    elif p1 == p2:
                        # from pre_p to p1 or p2, then set pre_p as p1 or p2.
                        retadd(chrom,pre_p,p1,func(v1,v2))
                        pre_p = p1
                        # call for the next p1, v1, p2, v2.
                        p1 = p1n()
                        v1 = v1n()
                        p2 = p2n()
                        v2 = v2n()
            except StopIteration:
                # meet the end of either bedGraphTrackI, simply exit
                pass
        return ret

    def apply_func ( self, func ):
        """Apply function 'func' to every value in this bedGraphTrackI object.

        *Two adjacent regions with same value after applying func will
        not be merged.
        """
        cdef int i
        
        for (p,s) in self.__data.values():
            for i in xrange(len(s)):
                s[i] = func(s[i])
        self.maxvalue = func(self.maxvalue)
        self.minvalue = func(self.minvalue)
        return True

    def extract_value ( self, bdgTrack2 ):
        """It's like overlie function. THe overlapped regions between
        bdgTrack2 and self, will be recorded. The values from self in
        the overlapped regions will be outputed in a single array for
        follow statistics.

        """
        cdef int pre_p, p1, p2
        cdef double v1, v2
        cdef str chrom
        
        assert isinstance(bdgTrack2,bedGraphTrackI), "bdgTrack2 is not a bedGraphTrackI object"

        ret = [[],array(FBYTE4,[]),array(BYTE4,[])] # 1: region in
                                                    # bdgTrack2; 2:
                                                    # value; 3: length
                                                    # with the value
        radd = ret[0].append
        vadd = ret[1].append
        ladd = ret[2].append
        
        chr1 = set(self.get_chr_names())
        chr2 = set(bdgTrack2.get_chr_names())
        common_chr = chr1.intersection(chr2)
        for chrom in common_chr:
            (p1s,v1s) = self.get_data_by_chr(chrom) # arrays for position and values
            p1n = iter(p1s).next         # assign the next function to a viable to speed up
            v1n = iter(v1s).next

            (p2s,v2s) = bdgTrack2.get_data_by_chr(chrom) # arrays for position and values
            p2n = iter(p2s).next         # assign the next function to a viable to speed up
            v2n = iter(v2s).next

            pre_p = 0                   # remember the previous position in the new bedGraphTrackI object ret
            
            try:
                p1 = p1n()
                v1 = v1n()

                p2 = p2n()
                v2 = v2n()

                while True:
                    if p1 < p2:
                        # clip a region from pre_p to p1, then set pre_p as p1.
                        if v2>0:
                            radd(chrom+"."+str(pre_p)+"."+str(p1))
                            vadd(v1)
                            ladd(p1-pre_p)                        
                        pre_p = p1
                        # call for the next p1 and v1
                        p1 = p1n()
                        v1 = v1n()
                    elif p2 < p1:
                        # clip a region from pre_p to p2, then set pre_p as p2.
                        if v2>0:
                            radd(chrom+"."+str(pre_p)+"."+str(p2))
                            vadd(v1)
                            ladd(p2-pre_p)                        
                        pre_p = p2
                        # call for the next p2 and v2
                        p2 = p2n()
                        v2 = v2n()
                    elif p1 == p2:
                        # from pre_p to p1 or p2, then set pre_p as p1 or p2.
                        if v2>0:
                            radd(chrom+"."+str(pre_p)+"."+str(p1))
                            vadd(v1)
                            ladd(p1-pre_p)
                        pre_p = p1
                        # call for the next p1, v1, p2, v2.
                        p1 = p1n()
                        v1 = v1n()
                        p2 = p2n()
                        v2 = v2n()
            except StopIteration:
                # meet the end of either bedGraphTrackI, simply exit
                pass

        return ret

    def make_scoreTrack_for_macs (self, bdgTrack2 ):
        """A modified overlie function for MACS v2.

        Return value is a bedGraphTrackI object.
        """
        cdef int pre_p, p1, p2
        cdef double v1, v2
        cdef str chrom
        
        assert isinstance(bdgTrack2,bedGraphTrackI), "bdgTrack2 is not a bedGraphTrackI object"

        ret = scoreTrackI()
        retadd = ret.add
        
        chr1 = set(self.get_chr_names())
        chr2 = set(bdgTrack2.get_chr_names())
        common_chr = chr1.intersection(chr2)
        for chrom in common_chr:
            
            (p1s,v1s) = self.get_data_by_chr(chrom) # arrays for position and values
            p1n = iter(p1s).next         # assign the next function to a viable to speed up
            v1n = iter(v1s).next

            (p2s,v2s) = bdgTrack2.get_data_by_chr(chrom) # arrays for position and values
            p2n = iter(p2s).next         # assign the next function to a viable to speed up
            v2n = iter(v2s).next

            chrom_max_len = len(p1s)+len(p2s) # this is the maximum number of locations needed to be recorded in scoreTrackI for this chromosome.
            
            ret.add_chromosome(chrom,chrom_max_len)

            pre_p = 0                   # remember the previous position in the new bedGraphTrackI object ret
            
            try:
                p1 = p1n()
                v1 = v1n()

                p2 = p2n()
                v2 = v2n()

                while True:
                    if p1 < p2:
                        # clip a region from pre_p to p1, then set pre_p as p1.
                        retadd( chrom, p1, v1, v2 )
                        pre_p = p1
                        # call for the next p1 and v1
                        p1 = p1n()
                        v1 = v1n()
                    elif p2 < p1:
                        # clip a region from pre_p to p2, then set pre_p as p2.
                        retadd( chrom, p2, v1, v2 )
                        pre_p = p2
                        # call for the next p2 and v2
                        p2 = p2n()
                        v2 = v2n()
                    elif p1 == p2:
                        # from pre_p to p1 or p2, then set pre_p as p1 or p2.
                        retadd( chrom, p1, v1, v2 )
                        pre_p = p1
                        # call for the next p1, v1, p2, v2.
                        p1 = p1n()
                        v1 = v1n()
                        p2 = p2n()
                        v2 = v2n()
            except StopIteration:
                # meet the end of either bedGraphTrackI, simply exit
                pass

        ret.finalize()
        #ret.merge_regions()
        return ret

    def make_scoreTrack_for_macs2diff (self, bdgTrack2 ):
        """A modified overlie function for MACS v2 differential call.

        Return value is a bedGraphTrackI object.
        """
        cdef int pre_p, p1, p2
        cdef double v1, v2
        cdef str chrom
        
        assert isinstance(bdgTrack2,bedGraphTrackI), "bdgTrack2 is not a bedGraphTrackI object"

        ret = CombinedTwoTrack()
        retadd = ret.add
        
        chr1 = set(self.get_chr_names())
        chr2 = set(bdgTrack2.get_chr_names())
        common_chr = chr1.intersection(chr2)
        for chrom in common_chr:
            
            (p1s,v1s) = self.get_data_by_chr(chrom) # arrays for position and values
            p1n = iter(p1s).next         # assign the next function to a viable to speed up
            v1n = iter(v1s).next

            (p2s,v2s) = bdgTrack2.get_data_by_chr(chrom) # arrays for position and values
            p2n = iter(p2s).next         # assign the next function to a viable to speed up
            v2n = iter(v2s).next

            chrom_max_len = len(p1s)+len(p2s) # this is the maximum number of locations needed to be recorded in scoreTrackI for this chromosome.
            
            ret.add_chromosome(chrom,chrom_max_len)

            pre_p = 0                   # remember the previous position in the new bedGraphTrackI object ret
            
            try:
                p1 = p1n()
                v1 = v1n()

                p2 = p2n()
                v2 = v2n()

                while True:
                    if p1 < p2:
                        # clip a region from pre_p to p1, then set pre_p as p1.
                        retadd( chrom, p1, v1, v2 )
                        pre_p = p1
                        # call for the next p1 and v1
                        p1 = p1n()
                        v1 = v1n()
                    elif p2 < p1:
                        # clip a region from pre_p to p2, then set pre_p as p2.
                        retadd( chrom, p2, v1, v2 )
                        pre_p = p2
                        # call for the next p2 and v2
                        p2 = p2n()
                        v2 = v2n()
                    elif p1 == p2:
                        # from pre_p to p1 or p2, then set pre_p as p1 or p2.
                        retadd( chrom, p1, v1, v2 )
                        pre_p = p1
                        # call for the next p1, v1, p2, v2.
                        p1 = p1n()
                        v1 = v1n()
                        p2 = p2n()
                        v2 = v2n()
            except StopIteration:
                # meet the end of either bedGraphTrackI, simply exit
                pass

        ret.finalize()
        #ret.merge_regions()
        return ret

# class bedGraphTrackII:
#     """Class for bedGraph type data.

#     In bedGraph, data are represented as continuous non-overlapping
#     regions in the whole genome. I keep this assumption in all the
#     functions. If data has overlaps, some functions will definitely
#     give incorrect results.

#     1. Continuous: the next region should be after the previous one
#     unless they are on different chromosomes;
    
#     2. Non-overlapping: the next region should never have overlaps
#     with preceding region.

#     The way to memorize bedGraph data is to remember the transition
#     points together with values of their preceding regions. The last
#     data point may exceed chromosome end, unless a chromosome
#     dictionary is given. Remember the coordinations in bedGraph and
#     this class is 0-indexed and right-open.
    
#     """
#     def __init__ (self, baseline_value=0):
#         """
#         baseline_value is the value to fill in the regions not defined
#         in bedGraph. For example, if the bedGraph is like:

#         chr1  100 200  1
#         chr1  250 350  2

#         Then the region chr1:200..250 should be filled with baseline_value.
        
#         """
#         self.data = {}
#         self.pointer = {}
#         self.maxvalue = None
#         self.minvalue = None
#         self.baseline_value = baseline_value

#     def add_chromosome ( self, chrom, chrom_max_len ):
#         if not self.data.has_key(chrom):
#             self.data[chrom] = np.zeros(chrom_max_len,dtype=[('pos','int32'),
#                                                              ('value','float32')])
#             self.pointer[chrom] = 0

#     def add_loc (self,chromosome,endpos,value):
#         """Add a chr-endpos-sample-control block into data
#         dictionary.

#         """
#         self.data[chromosome][self.pointer[chromosome]] = (endpos, value)
#         self.pointer[chromosome] += 1

#     def finalize ( self ):
#         """Finalize all np arrays in data. Do this once all
#         locations are added.

#         """
#         for k in self.data.keys():
#             l = self.pointer[k]
#             self.data[k].resize(l,refcheck=False)
#         return

#     def get_data_by_chr (self, chromosome):
#         """Return array of counts by chromosome.

#         The return value is a tuple:
#         ([end pos],[value])
#         """
#         if self.data.has_key(chromosome):
#             return self.data[chromosome]
#         else:
#             return None

#     def get_chr_names (self):
#         """Return all the chromosome names stored.
        
#         """
#         l = set(self.data.keys())
#         return l

#     def write_bedGraph (self, fhd, name, description):
#         """Write all data to fhd in Wiggle Format.

#         fhd: a filehandler to save bedGraph.
#         name/description: the name and description in track line.

#         shift will be used to shift the coordinates. default: 0
#         """
#         chrs = self.get_chr_names()
#         for chrom in chrs:
#             s = self.data[chrom].size
#             pnext = self.data[chrom]['pos'].flat.next
#             vnext = self.data[chrom]['value'].flat.next            
#             pre = 0
#             for i in xrange(s):
#                 pos = pnext()
#                 value = vnext()
#                 fhd.write("%s\t%d\t%d\t%.2f\n" % (chrom,pre,pos,value))
#                 pre = pos

#     def reset_baseline (self, baseline_value):
#         """Reset baseline value to baseline_value.

#         So any region between self.baseline_value and baseline_value
#         will be set to baseline_value.
        
#         """
#         self.baseline_value = baseline_value
#         self.filter_score(cutoff=baseline_value)
#         self.merge_regions()

#     def merge_regions (self):
#         """Merge nearby regions with the same value.
        
#         """
#         chrs = set(self.data.keys())
#         for chrom in chrs:
#             data_chr = self.data[chrom]
#             self.data[chrom] = np.delete(data_chr,np.where(data_chr['value'][0:-1] == data_chr['value'][1:]),axis=0)
#             self.pointer[chrom] = self.data[chrom].size
#         return True
                
#     def filter_score (self, cutoff=0):
#         """Filter using a score cutoff. Any region lower than score
#         cutoff will be set to self.baseline_value.

#         Self will be modified.
#         """
#         chrs = set(self.data.keys())
#         for chrom in chrs:
#             data_chr =  self.data[chrom]
#             data_chr['value'].put( np.where(data_chr['value']<cutoff),self.baseline_value ) # reset values below cutoff to baseline
#             self.data[chrom] = np.delete(data_chr,np.where(data_chr['value'][0:-1] == data_chr['value'][1:]),axis=0) # merge nearby regions with the same value
#         return True

#     def summary (self):
#         """Calculate the sum, max, min, mean, and std. Return a tuple for (sum, max, min, mean, std).
        
#         """
#         pass
#         #return (sum_v, max_v, min_v, mean_v, std_v)

#     def call_peaks (self, cutoff=500, min_length=200, max_gap=50):
#         """This function try to find regions within which, scores
#         are continuously higher than a given cutoff.

#         This function is NOT using sliding-windows. Instead, any
#         regions in bedGraph above certain cutoff will be detected,
#         then merged if the gap between nearby two regions are below
#         max_gap. After this, peak is reported if its length is above
#         min_length.

#         cutoff:  cutoff of value, default 1.
#         min_length :  minimum peak length, default 200.
#         gap   :  maximum gap to merge nearby peaks, default 50.
#         """
#         chrs  = self.get_chr_names()
#         peaks = PeakIO()                      # dictionary to save peaks

#         for chrom in chrs:
#             peak_content = []           # to store points above cutoff

#             #t0 = ttime()
#             above_cutoff = np.nonzero( self.data[chrom]['value'] >= cutoff )[0] # indices where score is above cutoff
#             above_cutoff_flag = self.data[chrom]['value'] >= cutoff
#             above_cutoff_v = self.data[chrom]['value'][above_cutoff] # scores where score is above cutoff

#             above_cutoff_endpos = self.data[chrom]['pos'][above_cutoff] # end positions of regions where score is above cutoff
#             above_cutoff_startpos = self.data[chrom]['pos'][above_cutoff_flag[1:]] # start positions of regions where score is above cutoff

#             if above_cutoff_v.size == 0:
#                 continue

#             if above_cutoff[0] == 0:
#                 # first element > cutoff, insert first point in the chromosome
#                 np.insert(above_cutoff_startpos,0,0)

#             # first bit of region above cutoff
#             peak_content.append( (above_cutoff_startpos[0], above_cutoff_endpos[0], above_cutoff_v[0], above_cutoff[0]) )
#             for i in xrange(1,above_cutoff_startpos.size):
#                 if above_cutoff_startpos[i] - peak_content[-1][1] <= max_gap:
#                     # append
#                     peak_content.append( (above_cutoff_startpos[i], above_cutoff_endpos[i], above_cutoff_v[i], above_cutoff[i]) )
#                 else:
#                     # close
#                     self.__close_peak(peak_content, peaks, min_length, chrom )
#                     peak_content = [(above_cutoff_startpos[i], above_cutoff_endpos[i], above_cutoff_v[i], above_cutoff[i]),]
            
#             #tloop += ttime() - t0
#             # save the last peak
#             if not peak_content:
#                 continue
#             else:
#                 self.__close_peak(peak_content, peaks, min_length, chrom )

#         #print "loop: %.2f" % tloop
#         return peaks

#     def __close_peak (self, peak_content, peaks, min_length, chrom):
#         peak_length = peak_content[ -1 ][ 1 ] - peak_content[ 0 ][ 0 ]
#         if peak_length >= min_length: # if the peak is too small, reject it
#             tmpsummit = []
#             summit_pos   = None
#             summit_value = None
#             for (tmpstart,tmpend,tmpvalue,tmpindex) in peak_content:
#                 if not summit_value or summit_value < tmpvalue:
#                     tmpsummit = [ int(( tmpend+tmpstart )/2), ]
#                     tmpsummit_index = [ tmpindex, ]
#                     summit_value = tmpvalue
#                 elif summit_value == tmpvalue:
#                     # remember continuous summit values
#                     tmpsummit.append( int( (tmpend+tmpstart)/2 ) )
#                     tmpsummit_index.append( tmpindex )
#             middle_summit = int( ( len(tmpsummit)+1 )/2 )-1 # the middle of all highest points in peak region is defined as summit
#             summit_pos    = tmpsummit[ middle_summit ]
#             summit_index  = tmpsummit_index[ middle_summit ]
#             # char * chromosome, long start, long end, long summit = 0, 
#             # double peak_height=0, int pileup=0, 
#             # double pvalue=0, double fold_change=0, double qvalue=0
#             peaks.add( chrom,
#                        peak_content[0][0],
#                        peak_content[-1][1],
#                        summit      = summit_pos,
#                        peak_score  = self.data[chrom]['value'][ summit_index ],
#                        pileup      = 0,
#                        pscore      = 0,
#                        fold_change = 0,
#                        qscore      = 0,
#                        )
#             # start a new peak
#             return True

#     def call_broadpeaks (self, lvl1_cutoff=500, lvl2_cutoff=100, min_length=200, lvl1_max_gap=50, lvl2_max_gap=400):
#         """This function try to find enriched regions within which,
#         scores are continuously higher than a given cutoff for level
#         1, and link them using the gap above level 2 cutoff with a
#         maximum length of lvl2_max_gap.

#         lvl1_cutoff:  cutoff of value at enriched regions, default 500.
#         lvl2_cutoff:  cutoff of value at linkage regions, default 100.        
#         min_length :  minimum peak length, default 200.
#         lvl1_max_gap   :  maximum gap to merge nearby enriched peaks, default 50.
#         lvl2_max_gap   :  maximum length of linkage regions, default 400.        

#         Return both general PeakIO object for highly enriched regions
#         and gapped broad regions in BroadPeakIO.
#         """
#         assert lvl1_cutoff > lvl2_cutoff, "level 1 cutoff should be larger than level 2."
#         assert lvl1_max_gap < lvl2_max_gap, "level 2 maximum gap should be larger than level 1."        
#         lvl1_peaks = self.call_peaks(cutoff=lvl1_cutoff, min_length=min_length, max_gap=lvl1_max_gap)
#         lvl2_peaks = self.call_peaks(cutoff=lvl2_cutoff, min_length=min_length, max_gap=lvl2_max_gap)
#         chrs = lvl1_peaks.peaks.keys()
#         broadpeaks = BroadPeakIO()
#         # use lvl2_peaks as linking regions between lvl1_peaks
#         for chrom in chrs:
#             lvl1peakschrom = lvl1_peaks.peaks[chrom]
#             lvl2peakschrom = lvl2_peaks.peaks[chrom]
#             lvl1peakschrom_next = iter(lvl1peakschrom).next
#             tmppeakset = []             # to temporarily store lvl1 region inside a lvl2 region
#             # our assumption is lvl1 regions should be included in lvl2 regions
#             try:
#                 lvl1 = lvl1peakschrom_next()
#             except StopIteration:
#                 break
#             for lvl2 in lvl2peakschrom:
#                 # for each lvl2 peak, find all lvl1 peaks inside
#                 try:
#                     while True:
#                         if lvl2["start"] <= lvl1["start"]  and lvl1["end"] <= lvl2["end"]:
#                             tmppeakset.append(lvl1)
#                         else:
#                             if tmppeakset:
#                                 self.__add_broadpeak ( broadpeaks, chrom, lvl2, tmppeakset)
#                             tmppeakset = []
#                             break
#                         lvl1 = lvl1peakschrom_next()
#                 except StopIteration:
#                     if tmppeakset:
#                         self.__add_broadpeak ( broadpeaks, chrom, lvl2, tmppeakset)                    
#                     break
        
#         return lvl1_peaks, broadpeaks
        
#     def __add_broadpeak (self, bpeaks, chrom, lvl2peak, lvl1peakset):
#         """Internal function to create broad peak.
        
#         """
#         start      = lvl2peak["start"]
#         end        = lvl2peak["end"]
#         thickStart = lvl1peakset[0]["start"]
#         thickEnd   = lvl1peakset[-1]["end"]
#         blockNum   = len(lvl1peakset)
#         blockSizes = ",".join( map(lambda x:str(x["length"]),lvl1peakset) )
#         blockStarts = ",".join( map(lambda x:str(x["start"]-start),lvl1peakset) )
#         if lvl2peak["start"] != thickStart:
#             # add 1bp mark for the start of lvl2 peak
#             blockNum += 1
#             blockSizes = "1,"+blockSizes
#             blockStarts = "0,"+blockStarts
#         if lvl2peak["end"] != thickEnd:
#             # add 1bp mark for the end of lvl2 peak            
#             blockNum += 1
#             blockSizes = blockSizes+",1"
#             blockStarts = blockStarts+","+str(end-start-1)
        
#         bpeaks.add(chrom, start, end, score=lvl2peak["score"], thickStart=thickStart, thickEnd=thickEnd,
#                    blockNum = blockNum, blockSizes = blockSizes, blockStarts = blockStarts)
#         return bpeaks

#     def overlie (self, bdgTrack2, func=max ):
#         """Calculate two bedGraphTrackI objects by letting self
#         overlying bdgTrack2, with user-defined functions.

#         Transition positions from both bedGraphTrackI objects will be
#         considered and combined. For example:

#            #1 bedGraph (self)   |      #2 bedGraph
#         -----------------------------------------------
#         chr1  0    100  0       | chr1    0    150  1
#         chr1  100  200  3       | chr1    150  250  2
#         chr1  200  300  4       | chr1    250  300  4

#         these two bedGraphs will be combined to have five transition
#         points: 100, 150, 200, 250, and 300. So in order to calculate
#         two bedGraphs, I pair values within the following regions
#         like:

#         chr   s   e     (#1,#2)   applied_func_max
#         -----------------------------------------------
#         chr1  0   100   (0,1)     1
#         chr1  100 150   (3,1)     3
#         chr1  150 200   (3,2)     3
#         chr1  200 250   (4,2)     4
#         chr1  250 300   (4,4)     4

#         Then the given 'func' will be applied on each 2-tuple as func(#1,#2)


#         Return value is a bedGraphTrackI object.
#         """
#         assert isinstance(bdgTrack2,bedGraphTrackII), "bdgTrack2 is not a bedGraphTrackII object"

#         ret = bedGraphTrackII()
#         retadd = ret.add_loc
        
#         chr1 = set(self.get_chr_names())
#         chr2 = set(bdgTrack2.get_chr_names())
#         common_chr = chr1.intersection(chr2)
#         for chrom in common_chr:
#             d1 = self.get_data_by_chr(chrom) # arrays for position and values
#             p1n = d1['pos'].flat.next         # assign the next function to a viable to speed up
#             v1n = d1['value'].flat.next

#             d2 = bdgTrack2.get_data_by_chr(chrom) # arrays for position and values
#             p2n = d2['pos'].flat.next         # assign the next function to a viable to speed up
#             v2n = d2['value'].flat.next

#             pre_p = 0                   # remember the previous position in the new bedGraphTrackI object ret
#             ret.add_chromosome(chrom, d1.size+d2.size)
#             try:
#                 p1 = p1n()
#                 v1 = v1n()

#                 p2 = p2n()
#                 v2 = v2n()

#                 while True:
#                     if p1 < p2:
#                         # clip a region from pre_p to p1, then set pre_p as p1.
#                         retadd(chrom,p1,func(v1,v2))
#                         pre_p = p1
#                         # call for the next p1 and v1
#                         p1 = p1n()
#                         v1 = v1n()
#                     elif p2 < p1:
#                         # clip a region from pre_p to p2, then set pre_p as p2.
#                         retadd(chrom,p2,func(v1,v2))
#                         pre_p = p2
#                         # call for the next p2 and v2
#                         p2 = p2n()
#                         v2 = v2n()
#                     elif p1 == p2:
#                         # from pre_p to p1 or p2, then set pre_p as p1 or p2.
#                         retadd(chrom,p1,func(v1,v2))
#                         pre_p = p1
#                         # call for the next p1, v1, p2, v2.
#                         p1 = p1n()
#                         v1 = v1n()
#                         p2 = p2n()
#                         v2 = v2n()
#             except StopIteration:
#                 # meet the end of either bedGraphTrackI, simply exit
#                 pass
#         ret.finalize()
#         ret.merge_regions()
#         return ret


def scoreTracktoBedGraph (scoretrack, str colname):
    """Produce a bedGraphTrackI object with certain column as scores.
    
    colname: can be 'sample','control','-100logp','-100logq'
    
    """
    cdef int pre, i
    cdef str chrom
    
    bdgtrack = bedGraphTrackI( baseline_value = 0 )
    if colname not in ['sample','control','-100logp','-100logq']:
        raise Exception("%s not supported!" % colname)
    if colname in ['-100logp', '-100logq']:
        flag100 = True              # for pvalue or qvalue, divide them by 100 while writing to bedGraph file
    else:
        flag100 = False
    chrs = scoretrack.get_chr_names()
    for chrom in chrs:
        d = scoretrack.data[chrom]
        l = scoretrack.pointer[chrom]
        pre = 0
        pos   = d['pos']
        if flag100:
            value = d[colname]/100.0
        else:
            value = d[colname]
        for i in xrange( l ):
            bdgtrack.add_loc( chrom, pre, pos[i] ,value[i] )
            pre = pos[i]

    return bdgtrack

class bedRegionTrackI (bedGraphTrackI):
    """A similar class to bedGraphTrackI, but is designed to save
    traditional 3-fields BED format data.

    """
    def __init__ (self):
        self.__data = {}
        self.maxvalue = 1
        self.minvalue = 0
        self.baseline_value = 0

    def safe_add_loc (self, str chromosome, int startpos, int endpos):
        """Add a chr-start-end-value block into __data dictionary.

        """
        cdef int pre_pos
        cdef double pre_v
        
        # basic assumption, end pos should > start pos
        assert endpos > startpos, "endpos %d can't be smaller than start pos %d" % (endpos,startpos)

        if endpos <= 0:
            return
        if startpos < 0:
            startpos = 0
        
        if not self.__data.has_key(chromosome):
            self.__data[chromosome] = [array(BYTE4,[]),array(FBYTE4,[])] # for (endpos,value)
            c = self.__data[chromosome]
            if startpos:
                # start pos is not 0, then add two blocks, the first
                # with "baseline_value"; the second with "value"
                c[0].append(startpos)
                c[1].append(self.baseline_value)
            c[0].append(endpos)
            c[1].append(1)
        else:
            c = self.__data[chromosome]            
            # get the preceding region
            pre_pos = c[0][-1]
            pre_v   = c[1][-1]
            # to check 1. continuity; 2. non-overlapping
            assert pre_pos < endpos , "bedGraph regions are not continuous."
            assert pre_pos <= startpos , "bedGraph regions have overlappings."
            
            if startpos != pre_pos:
                # there is a gap, so fill it with baseline_value
                c[0].append(startpos)
                c[1].append(self.baseline_value)
                # then add this region
                c[0].append(endpos)
                c[1].append(1)
            else:
                # if this region is next to the previous one.
                if pre_v == 1:
                    # if value is the same, simply extend it.
                    c[0][-1] = endpos
                else:
                    # otherwise, add a new region
                    c[0].append(endpos)
                    c[1].append(1)

<|MERGE_RESOLUTION|>--- conflicted
+++ resolved
@@ -87,7 +87,8 @@
         """
         self.__data[chrom] = d
 
-    def add_loc ( self, str chromosome, int startpos, int endpos, double value ):
+    # chromosomes are too long for ints
+    def add_loc ( self, str chromosome, long startpos, long endpos, double value ):
         """Add a chr-start-end-value block into __data dictionary.
 
         Difference between safe_add_loc: no check, but faster. Save
@@ -96,8 +97,8 @@
 
         """
         cdef float pre_v
+        cdef float pre_v
         # basic assumption, end pos should > start pos
-
         if endpos <= 0:
             return
         if startpos < 0:
@@ -116,8 +117,7 @@
         else:
             c = self.__data[chromosome]            
             # get the preceding region
-            pre_v   = c[1][-1]
-            
+            pre_v   = c[1][-1]            
             # if this region is next to the previous one.
             if pre_v == value:
                 # if value is the same, simply extend it.
@@ -126,7 +126,8 @@
                 # otherwise, add a new region
                 c[0].append(endpos)
                 c[1].append(value)
-
+    
+    # chroms are too long for ints
     def safe_add_loc ( self, str chromosome, int startpos, int endpos, double value):
         """Add a chr-start-end-value block into __data dictionary.
 
@@ -198,11 +199,8 @@
         l = set(self.__data.keys())
         return l
 
-<<<<<<< HEAD
-    def write_bedGraph (self, fhd, name, description, trackline=True):
-=======
-    def write_bedGraph (self, fhd, str name, str description):
->>>>>>> 61dbc3bc
+    # need default for trackline, this method is already fast
+    def write_bedGraph (self, fhd, str name, str description, trackline=True):
         """Write all data to fhd in Wiggle Format.
 
         fhd: a filehandler to save bedGraph.
@@ -210,16 +208,12 @@
 
         shift will be used to shift the coordinates. default: 0
         """
-<<<<<<< HEAD
-        if trackline:
-            fhd.write("track type=bedGraph name=\"%s\" description=\"%s\" visibility=2 alwaysZero=on\n" % (name,description))
-=======
-        #fhd.write("track type=bedGraph name=\"%s\" description=\"%s\"\n" % (name,description))
         cdef int pre, pos, i
         cdef double value
         cdef str chrom
         
->>>>>>> 61dbc3bc
+        if trackline:
+            fhd.write("track type=bedGraph name=\"%s\" description=\"%s\" visibility=2 alwaysZero=on\n" % (name,description))
         chrs = self.get_chr_names()
         for chrom in chrs:
             (p,v) = self.__data[chrom]
@@ -366,12 +360,8 @@
         std_v = sqrt(variance)
         return (sum_v, n_v, max_v, min_v, mean_v, std_v)
 
-<<<<<<< HEAD
-    def call_peaks (self, cutoff=1, up_limit=1e310, min_length=200, max_gap=50,
+        def call_peaks (self, double cutoff=1, double up_limit=1e310, int min_length=200, int max_gap=50
                     call_summits=False):
-=======
-    def call_peaks (self, double cutoff=1, double up_limit=1e310, int min_length=200, int max_gap=50):
->>>>>>> 61dbc3bc
         """This function try to find regions within which, scores
         are continuously higher than a given cutoff.
 
@@ -387,15 +377,12 @@
         min_length :  minimum peak length, default 200.
         gap   :  maximum gap to merge nearby peaks, default 50.
         """
-<<<<<<< HEAD
-        if call_summits: close_peak = self.__close_peak2
-        else: close_peak = self.__close_peak
-=======
         cdef int peak_length, x, pre_p, p, i, summit, tstart, tend
         cdef double v, summit_value, tvalue
         cdef str chrom
         
->>>>>>> 61dbc3bc
+        if call_summits: close_peak = self.__close_peak2
+        else: close_peak = self.__close_peak
         chrs = self.get_chr_names()
         peaks = PeakIO()                      # dictionary to save peaks
         for chrom in chrs:
@@ -434,32 +421,7 @@
                     peak_content.append((pre_p,p,v))
                 else:
                     # when the gap is not allowed, close this peak
-<<<<<<< HEAD
                     close_peak(peak_content, peaks, min_length, chrom, smoothlen=max_gap / 2 )
-=======
-                    peak_length = peak_content[-1][1]-peak_content[0][0]
-                    if peak_length >= min_length: # if the peak is too small, reject it
-                        tsummit = []
-                        summit = 0
-                        summit_value = 0
-                        for (tstart,tend,tvalue) in peak_content:
-                            if not summit_value or summit_value < tvalue:
-                                tsummit = [int((tend+tstart)/2),]
-                                summit_value = tvalue
-                            elif summit_value == tvalue:
-                                tsummit.append( int((tend+tstart)/2) )
-                        summit = tsummit[int((len(tsummit)+1)/2)-1 ]
-                        peaks.add( chrom,
-                                   peak_content[0][0],
-                                   peak_content[-1][1],
-                                   summit      = summit,
-                                   peak_score  = summit_value,
-                                   pileup      = 0,
-                                   pscore      = 0,
-                                   fold_change = 0,
-                                   qscore      = 0
-                                   )
->>>>>>> 61dbc3bc
                     # start a new peak
                     peak_content = [(pre_p,p,v),]
                 pre_p = p
@@ -467,31 +429,7 @@
             # save the last peak
             if not peak_content:
                 continue
-<<<<<<< HEAD
             close_peak(peak_content, peaks, min_length, chrom, smoothlen=max_gap / 2 )
-=======
-            if peak_length >= min_length: # if the peak is too small, reject it
-                tsummit = []
-                summit = 0
-                summit_value = 0
-                for (tstart,tend,tvalue) in peak_content:
-                    if not summit_value or summit_value < tvalue:
-                        tsummit = [int((tend+tstart)/2),]
-                        summit_value = tvalue
-                    elif summit_value == tvalue:
-                        tsummit.append( int((tend+tstart)/2) )
-                summit = tsummit[int((len(tsummit)+1)/2)-1 ]                        
-                peaks.add( chrom,
-                           peak_content[0][0],
-                           peak_content[-1][1],
-                           summit      = summit,
-                           peak_score  = summit_value,
-                           pileup      = 0,
-                           pscore      = 0,
-                           fold_change = 0,
-                           qscore      = 0
-                           )
->>>>>>> 61dbc3bc
         return peaks
    
     def __close_peak2 (self, peak_content, peaks, min_length, chrom, smoothlen=50):
