--- conflicted
+++ resolved
@@ -26,6 +26,7 @@
 
 from libc.math cimport sqrt
 from libc.math cimport log
+from cpython cimport bool
 
 from MACS2.Constants import *
 from MACS2.IO.cScoreTrack import scoreTrackI,CombinedTwoTrack
@@ -87,12 +88,8 @@
         """
         self.__data[chrom] = d
 
-<<<<<<< HEAD
     # chromosomes are too long for ints
     def add_loc ( self, str chromosome, long startpos, long endpos, double value ):
-=======
-    def add_loc ( self, str chromosome, int startpos, int endpos, float value ):
->>>>>>> b231be5a
         """Add a chr-start-end-value block into __data dictionary.
 
         Difference between safe_add_loc: no check, but faster. Save
@@ -102,6 +99,7 @@
         """
         cdef float pre_v
         # basic assumption, end pos should > start pos
+        
         if endpos <= 0:
             return
         if startpos < 0:
@@ -120,7 +118,8 @@
         else:
             c = self.__data[chromosome]            
             # get the preceding region
-            pre_v   = c[1][-1]            
+            pre_v   = c[1][-1]
+            
             # if this region is next to the previous one.
             if pre_v == value:
                 # if value is the same, simply extend it.
@@ -131,7 +130,7 @@
                 c[1].append(value)
     
     # chroms are too long for ints
-    def safe_add_loc ( self, str chromosome, int startpos, int endpos, double value):
+    def safe_add_loc ( self, str chromosome, long startpos, long endpos, double value):
         """Add a chr-start-end-value block into __data dictionary.
 
         """
@@ -203,7 +202,7 @@
         return l
 
     # need default for trackline, this method is already fast
-    def write_bedGraph (self, fhd, str name, str description, trackline=True):
+    def write_bedGraph (self, fhd, str name, str description, bool trackline=True):
         """Write all data to fhd in Wiggle Format.
 
         fhd: a filehandler to save bedGraph.
