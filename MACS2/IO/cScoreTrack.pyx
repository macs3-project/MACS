--- conflicted
+++ resolved
@@ -401,11 +401,8 @@
         char scoring_method              # method for calculating scores.
         char normalization_method        # scale to control? scale to treatment? both scale to 1million reads?
         float pseudocount                # the pseudocount used to calcuate logLR, FE or logFE
-<<<<<<< HEAD
         float cutoff
-=======
         dict pvalue_stat                 # save pvalue<->length dictionary
->>>>>>> 1b4782d7
 
     
     def __init__ (self, float treat_depth, float ctrl_depth, bool stderr_on = False, float pseudocount = 1.0 ):
