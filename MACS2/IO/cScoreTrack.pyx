--- conflicted
+++ resolved
@@ -1643,10 +1643,6 @@
             
         return True
 
-<<<<<<< HEAD
-    cpdef call_peaks (self, float cutoff=0.05, int min_length=200,
-                      int max_gap=0, bool call_summits=False):
-=======
     cpdef write_matrix ( self, fhd, str name, str description ):
         """Write all data to fhd into five columns Format:
 
@@ -1685,8 +1681,8 @@
             
         return True
 
-    cpdef call_peaks (self, float cutoff=3.0, int min_length=200, int max_gap=0, bool call_summits=False):
->>>>>>> 1391c250
+    cpdef call_peaks (self, float cutoff=0.05, int min_length=200,
+                      int max_gap=0, bool call_summits=False):
         """This function try to find regions within which, scores
         are continuously higher than a given cutoff.
 
