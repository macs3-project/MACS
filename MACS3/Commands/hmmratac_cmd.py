<<<<<<< HEAD
# Time-stamp: <2024-05-15 19:40:45 Tao Liu>
=======
# Time-stamp: <2024-04-26 15:46:03 Tao Liu>
>>>>>>> d459079e

"""Description: Main HMMR command

This code is free software; you can redistribute it and/or modify it
under the terms of the BSD License (see the file LICENSE included with
the distribution).
"""

# ------------------------------------
# python modules
# ------------------------------------

import os
import sys
import gc
import numpy as np
import json
import csv
import tempfile
from hmmlearn import hmm
#from typing import Sized

# ------------------------------------
# own python modules
# ------------------------------------
from MACS3.Utilities.Constants import *
from MACS3.Utilities.OptValidator import opt_validate_hmmratac
from MACS3.IO.PeakIO import PeakIO
from MACS3.IO.Parser import BAMPEParser, BEDPEParser #BAMaccessor
from MACS3.Signal.HMMR_EM import HMMR_EM
from MACS3.Signal.HMMR_Signal_Processing import generate_weight_mapping, generate_digested_signals, extract_signals_from_regions
from MACS3.Signal.HMMR_HMM import hmm_training, hmm_predict, hmm_model_init, hmm_model_save
from MACS3.Signal.Region import Regions
from MACS3.Signal.BedGraph import bedGraphTrackI
from MACS3.IO.BedGraphIO import bedGraphIO

#from MACS3.IO.BED import BEDreader # this hasn't been implemented yet.

# ------------------------------------
# constants
# ------------------------------------

# ------------------------------------
# Misc functions
# ------------------------------------

# ------------------------------------
# Main function
# ------------------------------------
def run( args ):
    """The HMMRATAC function/pipeline for MACS.

    """
    options = opt_validate_hmmratac( args )

    #############################################
    # 0. Names of output files
    #############################################
    short_bdgfile = os.path.join( options.outdir, options.name+"_digested_short.bdg" )
    mono_bdgfile = os.path.join( options.outdir, options.name+"_digested_mono.bdg" )
    di_bdgfile = os.path.join( options.outdir, options.name+"_digested_di.bdg" )
    tri_bdgfile = os.path.join( options.outdir, options.name+"_digested_tri.bdg" )
    
    training_region_bedfile = os.path.join( options.outdir, options.name+"_training_regions.bed" )
    training_datafile = os.path.join( options.outdir, options.name+"_training_data.txt" )
    training_datalengthfile = os.path.join( options.outdir, options.name+"_training_lengths.txt" )

    hmm_modelfile = os.path.join( options.outdir, options.name+"_model.json" )

    open_state_bdgfile = os.path.join( options.outdir, options.name+"_open.bdg" )
    nuc_state_bdgfile = os.path.join( options.outdir, options.name+"_nuc.bdg" )
    bg_state_bdgfile = os.path.join( options.outdir, options.name+"_bg.bdg" )

    states_file = os.path.join( options.outdir, options.name+"_states.bed" )

    accessible_file = os.path.join( options.outdir, options.name+"_accessible_regions.narrowPeak" )

    cutoffanalysis_file = os.path.join( options.outdir, options.name+"_cutoff_analysis.tsv" )
    
    #############################################
    # 1. Read the input files
    #############################################
    options.info("\n" + options.argtxt)

    if options.format == "BAMPE":
        options.info("#1 Read fragments from BAMPE file...")
        parser = BAMPEParser
    elif options.format == "BEDPE":
        options.info("#1 Read fragments from BEDPE file...")
        parser = BEDPEParser
    else:
        raise Exception("wrong format")

    alignment = parser(options.input_file[0], buffer_size=options.buffer_size)
    petrack = alignment.build_petrack()
    if len( options.input_file ) > 1:
        # multiple input
        for inputfile in options.input_file[1:]:
            alignment = parser(inputfile, buffer_size=options.buffer_size)
            petrack = alignment.append_petrack( petrack )
    # remember to finalize the petrack
    petrack.finalize()

    # filter duplicates if needed
    if options.misc_keep_duplicates:
        petrack.filter_dup( maxnum=1 )

    # read in blacklisted if option entered    
    if options.blacklist:
        options.info("#  Read blacklist file...")
        peakio = open( options.blacklist )
        blacklist = PeakIO()
        i = 0
        for l in peakio:
            fs = l.rstrip().split()
            i += 1
            blacklist.add( fs[0].encode(), int(fs[1]), int(fs[2]), name=b"%d" % i )
            blacklist.sort()
        blacklist_regions = Regions()
        blacklist_regions.init_from_PeakIO( blacklist )

    #############################################
    # 2. EM
    #############################################
    if options.em_skip:
        # Skip EM and use the options.em_means and options.em_stddevs
        em_means = options.em_means
        em_stddevs = options.em_stddevs
        options.info( "#2 EM is skipped. The following means and stddevs will be used:" )
    else:
        # we will use EM to get the best means/stddevs for the mono-, di- and tri- modes of fragment sizes
        options.info("#2 Use EM algorithm to estimate means and stddevs of fragment lengths")
        options.info("#  for mono-, di-, and tri-nucleosomal signals...") 
        em_trainer = HMMR_EM( petrack, options.em_means[1:4], options.em_stddevs[1:4], seed = options.hmm_randomSeed )
        # the mean and stddev after EM training
        em_means = [options.em_means[0],]
        em_means.extend(em_trainer.fragMeans)
        em_stddevs = [options.em_stddevs[0],]
        em_stddevs.extend(em_trainer.fragStddevs)
        # we will round to 1 decimal digit
        for i in range(len(em_means)):
            em_means[ i ] = round(em_means[ i ], 1)
        for i in range(len(em_stddevs)):
            em_stddevs[ i ] = round(em_stddevs[ i ], 1)
        options.info( f"#  The means and stddevs after EM:")

    options.info(  "#                    {0[0]:>10s} {0[1]:>10s} {0[2]:>10s} {0[3]:>10s}".format( ["short", "mono", "di", "tri"] ) )
    options.info(  "#             means: {0[0]:>10.4g} {0[1]:>10.4g} {0[2]:>10.4g} {0[3]:>10.4g}".format( em_means ) )
    options.info(  "#           stddevs: {0[0]:>10.4g} {0[1]:>10.4g} {0[2]:>10.4g} {0[3]:>10.4g}".format( em_stddevs ) )    

    # to finalize the EM training, we will decompose ATAC-seq into four signal tracks
    options.info( f"#  Compute the weights for each fragment length for each of the four signal types")
    fl_dict = petrack.count_fraglengths()
    fl_list = list(fl_dict.keys())
    fl_list.sort()

    # now we will prepare the weights for each fragment length for
    # each of the four distributions based on the EM results
    weight_mapping = generate_weight_mapping( fl_list, em_means, em_stddevs, min_frag_p = options.min_frag_p )
    
    options.info( f"#  Generate short, mono-, di-, and tri-nucleosomal signals")
    digested_atac_signals = generate_digested_signals( petrack, weight_mapping )

    # save three types of signals if needed
    if options.save_digested:
        bdgshort = BedGraphIO( short_bdgfile, data = digested_atac_signals[ 0 ] )
        bdgshort.write_bedGraph("short","short")

        bdgmono = BedGraphIO( mono_bdgfile, data = digested_atac_signals[ 1 ] )
        bdgmono.write_bedGraph("mono", "mono")

        bdgdi = BedGraphIO( di_bdgfile, data = digested_atac_signals[ 2 ] )
        bdgdi.write_bedGraph("di", "di")

        bdgtri = BedGraphIO( tri_bdgfile, data = digested_atac_signals[ 3 ] )
        bdgtri.write_bedGraph("tri", "tri")

    minlen = int(petrack.average_template_length)
    # if options.pileup_short is on, we pile up only the short fragments to identify training 
    #  regions and to prescan for candidate regions for decoding.
    if options.pileup_short:
        options.info( f"#  Pile up ONLY short fragments" )
        fc_bdg = digested_atac_signals[ 0 ]
    else:
        options.info( f"#  Pile up all fragments" )
        fc_bdg = petrack.pileup_bdg( [1.0,], baseline_value = 0 )
    (sum_v, n_v, max_v, min_v, mean_v, std_v) = fc_bdg.summary()
    options.info( f"#  Convert pileup to fold-change over average signal" )
    fc_bdg.apply_func(lambda x: x/mean_v)

    # if cutoff_analysis only, generate and save the report and quit
    if options.cutoff_analysis_only:
        # we will run cutoff analysis only and quit
        options.info( f"#3 Generate cutoff analysis report from {petrack.total} fragments")
        options.info( f"#   Please review the cutoff analysis result in {cutoffanalysis_file}" )

        # Let MACS3 do the cutoff analysis to help decide the lower and upper cutoffs
        with open(cutoffanalysis_file, "w") as ofhd_cutoff:
            ofhd_cutoff.write( fc_bdg.cutoff_analysis( min_length=minlen, max_gap=options.hmm_training_flanking, max_score = options.cutoff_analysis_max, steps=options.cutoff_analysis_steps ) )
        #raise Exception("Cutoff analysis only.")
        sys.exit(1)

    #############################################
    # 3. Define training set by peak calling
    #############################################

    if options.hmm_file:
        # skip this step if hmm_file is given
        options.info( f"#3 Skip this step of looking for training set since a Hidden Markov Model file has been provided!")
    elif options.hmm_training_regions: 
        # if a training region file is provided - need to read in the bedfile and skip the peak calling step
        options.info(f"#3 Read training regions from BED file: {options.hmm_training_regions}")
        # from refinepeak_cmd.py:
        peakio = open(options.hmm_training_regions,"rb")
        peaks = PeakIO()
        for l in peakio:
            fs = l.rstrip().split()
            peaks.add( chromosome=fs[0], start=int(fs[1]), end=int(fs[2])) #change based on what expected input file should contain
        peakio.close()
        training_regions = Regions()
        training_regions.init_from_PeakIO( peaks )
        options.info("#  Training regions have been read from bedfile")
    else:
        # Find regions with fold change within determined range to use as training sites.
        # Find regions with zscore values above certain cutoff to exclude from viterbi.
        # 
        options.info( f"#3 Look for training set from {petrack.total} fragments" )
        options.info( f"#  Call peak above within fold-change range of {options.hmm_lower} and {options.hmm_upper}." )
        options.info( f"#   The minimum length of the region is set as the average template/fragment length in the dataset: {minlen}" )
        options.info( f"#   The maximum gap to merge nearby significant regions is set as the flanking size to extend training regions: {options.hmm_training_flanking}" )    
        peaks = fc_bdg.call_peaks (cutoff=options.hmm_lower, min_length=minlen, max_gap=options.hmm_training_flanking, call_summits=False)
        options.info( f"#  Total training regions called after applying the lower cutoff {options.hmm_lower}: {peaks.total}" )
        peaks.filter_score( options.hmm_lower, options.hmm_upper )
        options.info( f"#  Total training regions after filtering with upper cutoff {options.hmm_upper}: {peaks.total}" )

        options.info( f"#  **IMPORTANT**")
        options.info( f"#  Please review the cutoff analysis result in {cutoffanalysis_file} to verify" )
        options.info( f"#   if the choices of lower, upper and prescanning cutoff are appropriate." )
        options.info( f"#   Please read the message in the section 'Choices of cutoff values' by running" )
        options.info( f"#   `macs3 hmmratac -h` for detail." )
        options.info( f"#  ****" )
        
        # Let MACS3 do the cutoff analysis to help decide the lower and upper cutoffs
        with open(cutoffanalysis_file, "w") as ofhd_cutoff:
            ofhd_cutoff.write( fc_bdg.cutoff_analysis( min_length=minlen, max_gap=options.hmm_training_flanking, max_score = options.cutoff_analysis_max ) )
            
        # we will check if anything left after filtering
        if peaks.total > options.hmm_maxTrain:
            peaks = peaks.randomly_pick( options.hmm_maxTrain, seed = options.hmm_randomSeed )
            options.info( f"#  We randomly pick {options.hmm_maxTrain} regions for training" )
        elif peaks.total == 0:
            options.error( f"# No training regions found. Please adjust the lower or upper cutoff." )
            raise Exception("Not enough training regions!")
        
        # Now we convert PeakIO to Regions and filter blacklisted regions
        training_regions = Regions()
        training_regions.init_from_PeakIO( peaks )
        # We will expand the regions to both directions and merge overlap
        options.info( f"#  We expand the training regions with {options.hmm_training_flanking} basepairs and merge overlap" )
        training_regions.expand( options.hmm_training_flanking )
        training_regions.merge_overlap()
    
        # remove peaks overlapping with blacklisted regions
        if options.blacklist:
            training_regions.exclude( blacklist_regions )
            options.info( f"#  after removing those overlapping with provided blacklisted regions, we have {training_regions.total} left" )
        if options.save_train:
            fhd = open( training_region_bedfile, "w" )
            training_regions.write_to_bed( fhd )
            fhd.close()
            options.info( f"#  Training regions have been saved to `{options.name}_training_regions.bed` " )
    
    #############################################
    # 4. Train HMM
    #############################################
    # if model file is provided, we skip this step
    # include options.hmm_type and make it backwards compatible, if no hmm_type default is gaussian
    if options.hmm_file:
        options.info( f"#4 Load Hidden Markov Model from given model file")
        hmm_model, i_open_region, i_background_region, i_nucleosomal_region, options.hmm_binsize, options.hmm_type = hmm_model_init( options.hmm_file )
    else:
        options.info( f"#4 Train Hidden Markov Model with Multivariate Gaussian Emission" )

        # extract signals within peak using the given binsize
        options.info( f"#  Extract signals in training regions with bin size of {options.hmm_binsize}")
        [ training_bins, training_data, training_data_lengths ] = extract_signals_from_regions( digested_atac_signals, training_regions, binsize = options.hmm_binsize, hmm_type = options.hmm_type )

        if options.save_train:
            f = open( training_datafile, "w" )
            for i in range( len( training_data ) ):
                v = training_data[ i ]
                p = training_bins[ i ]
                f.write( f"{p[0]}\t{p[1]}\t{v[0]}\t{v[1]}\t{v[2]}\t{v[3]}\n" )
            f.close()

            f = open( training_datalengthfile, "w" )
            for v in training_data_lengths:
                f.write( f"{v}\n" )
            f.close()

        options.info( f"#  Use Baum-Welch algorithm to train the HMM")

        hmm_model = hmm_training( training_data, training_data_lengths, random_seed = options.hmm_randomSeed, hmm_type = options.hmm_type )

        options.info( f"#   HMM converged: {hmm_model.monitor_.converged}")

        # label hidden states
        if options.hmm_type == "gaussian":
            means_sum = np.sum( hmm_model.means_, axis=1 )
        if options.hmm_type == "poisson":
            means_sum = np.sum( hmm_model.lambdas_, axis=1 )

        # first, the state with the highest overall emission is the open state
        i_open_region = np.where( means_sum == max(means_sum) )[0][0]

        # second, the state with lowest overall emission is the bg state 
        i_background_region = np.where( means_sum == min(means_sum) )[0][0]

        # last one is the nuc state (note it may not be accurate though
        i_nucleosomal_region = list(set([0, 1, 2]) - set([i_open_region, i_background_region]))[0]

        # write hmm into model file
        options.info( f"#  Write HMM parameters into JSON: {hmm_modelfile}")
        hmm_model_save( hmm_modelfile, hmm_model, options.hmm_binsize, i_open_region, i_nucleosomal_region, i_background_region, options.hmm_type )
        
        # if --modelonly option provided, exit script after hmm model is saved 
        if options.hmm_modelonly:
            options.info( f"#  Complete - HMM model was saved, program exited (--modelonly option was provided) ")
            sys.exit()

    # Now tell users the parameters of the HMM
    assignments = [ "", "", "" ]
    assignments[ i_open_region ]        = "open"
    assignments[ i_nucleosomal_region ] = "nuc"
    assignments[ i_background_region ]  = "bg"
    
    options.info( f"#  The Hidden Markov Model for signals of binsize of {options.hmm_binsize} basepairs:")
    options.info( f"#   open state index: state{i_open_region}" )
    options.info( f"#   nucleosomal state index: state{i_nucleosomal_region}" )
    options.info( f"#   background state index: state{i_background_region}" )
    options.info( f"#   Starting probabilities of states:")
    options.info(  "#                    {0[0]:>10s} {0[1]:>10s} {0[2]:>10s}".format( assignments ) )
    options.info(  "#                    {0[0]:>10.4g} {0[1]:>10.4g} {0[2]:>10.4g}".format( hmm_model.startprob_ ) )
    options.info( f"#   HMM Transition probabilities:")
    options.info(  "#                    {0[0]:>10s} {0[1]:>10s} {0[2]:>10s}".format( assignments ) )
    options.info(  "#       {0:>10s}-> {1[0]:>10.4g} {1[1]:>10.4g} {1[2]:>10.4g}".format(assignments[0], hmm_model.transmat_[0]) )
    options.info(  "#       {0:>10s}-> {1[0]:>10.4g} {1[1]:>10.4g} {1[2]:>10.4g}".format(assignments[1], hmm_model.transmat_[1]) )
    options.info(  "#       {0:>10s}-> {1[0]:>10.4g} {1[1]:>10.4g} {1[2]:>10.4g}".format(assignments[2], hmm_model.transmat_[2]) )
    
    if options.hmm_type == 'gaussian':
        options.info( f"#   HMM Emissions (means): ")
        options.info(  "#                    {0[0]:>10s} {0[1]:>10s} {0[2]:>10s} {0[3]:>10s}".format( ["short", "mono", "di", "tri"] ) )
        options.info(  "#       {0:>10s}:  {1[0]:>10.4g} {1[1]:>10.4g} {1[2]:>10.4g} {1[3]:>10.4g}".format(assignments[0], hmm_model.means_[0]) )
        options.info(  "#       {0:>10s}:  {1[0]:>10.4g} {1[1]:>10.4g} {1[2]:>10.4g} {1[3]:>10.4g}".format(assignments[1], hmm_model.means_[1]) )
        options.info(  "#       {0:>10s}:  {1[0]:>10.4g} {1[1]:>10.4g} {1[2]:>10.4g} {1[3]:>10.4g}".format(assignments[2], hmm_model.means_[2]) )
    if options.hmm_type == 'poisson':
        options.info( f"#   HMM Emissions (lambdas): ")
        options.info(  "#                    {0[0]:>10s} {0[1]:>10s} {0[2]:>10s} {0[3]:>10s}".format( ["short", "mono", "di", "tri"] ) )
        options.info(  "#       {0:>10s}:  {1[0]:>10.4g} {1[1]:>10.4g} {1[2]:>10.4g} {1[3]:>10.4g}".format(assignments[0], hmm_model.lambdas_[0]) )
        options.info(  "#       {0:>10s}:  {1[0]:>10.4g} {1[1]:>10.4g} {1[2]:>10.4g} {1[3]:>10.4g}".format(assignments[1], hmm_model.lambdas_[1]) )
        options.info(  "#       {0:>10s}:  {1[0]:>10.4g} {1[1]:>10.4g} {1[2]:>10.4g} {1[3]:>10.4g}".format(assignments[2], hmm_model.lambdas_[2]) )
    

#############################################
# 5. Predict
#############################################
    # Our prediction strategy will be different with HMMRATAC, we will first ask MACS call peaks with loose cutoff, then for each peak we will run HMM prediction to figure out labels. And for the rest of genomic regions, just mark them as 'background'.
    options.info( f"#5 Decode with Viterbi to predict states" )
    # the following /4 is totally arbitrary, we may need to fix it
    candidate_peaks = fc_bdg.call_peaks (cutoff=options.prescan_cutoff, min_length=minlen, max_gap=options.hmm_training_flanking, call_summits=False)
    options.info( f"#5  Total candidate peaks : {candidate_peaks.total}" )

    # Now we convert PeakIO to Regions and filter blacklisted regions
    candidate_regions = Regions()
    candidate_regions.init_from_PeakIO( candidate_peaks )
    # We will expand the regions to both directions and merge overlap
    options.info( f"#  We expand the candidate regions with {options.hmm_training_flanking} and merge overlap" )
    candidate_regions.expand( options.hmm_training_flanking )
    candidate_regions.merge_overlap()
    options.info( f"#   after expanding and merging, we have {candidate_regions.total} candidate regions" )
    
    # remove peaks overlapping with blacklisted regions
    if options.blacklist:
        candidate_regions.exclude( blacklist_regions )
        options.info( f"#   after removing those overlapping with provided blacklisted regions, we have {candidate_regions.total} left" )

    # extract signals
    options.info( f"#  Extract signals in candidate regions and decode with HMM")
    # we will do the extraction and prediction in a step of 10000 regions by default
    
    # Note: we can implement in a different way to extract then predict for each candidate region.
    # predicted_results = hmm_decode_each_region ( digested_atac_signals, candidate_regions, hmm_model, binsize = options.hmm_binsize )
    # Note: we implement in a way that we will decode the candidate regions 10000 regions at a time so 1. we can make it running in parallel in the future; 2. we can reduce the memory usage.
    options.info( f"#  Use HMM to predict states")
    n = 0

    # we create a temporary file to save the proba predicted from hmm
    predicted_proba_file = tempfile.TemporaryFile(mode="w+b")

    while candidate_regions.total != 0:
        n += 1
        # we get DECODING_STEPS number of candidate regions first
        cr = candidate_regions.pop(options.decoding_steps)
        options.info("#    decoding %d..." % (n * options.decoding_steps))

        # then extrac data from digested signals, create cr_bins, cr_data, and cr_data_lengths
        [cr_bins, cr_data, cr_data_lengths] = extract_signals_from_regions( digested_atac_signals, cr, binsize = options.hmm_binsize, hmm_type = options.hmm_type )
        #options.debug( "#     extract_signals_from_regions complete")

        prob_data = hmm_predict(cr_data, cr_data_lengths, hmm_model)
        assert len(prob_data) == len(cr_bins)
        for i in range(len(prob_data)):
            predicted_proba_file.write(b"%s,%d" % cr_bins[i])
            predicted_proba_file.write(b",%f,%f,%f\n" % tuple(prob_data[i]))

        cr_data = []
        cr_data_lengths = []
        cr_bins = []
        prob_data = []
        gc.collect()

    predicted_proba_file.seek(0) # reset
    options.info( f"# predicted_proba files written...")

#############################################
# 6. Output - add to OutputWriter
#############################################
    options.info( f"# Write the output...")
    # Now taken the candidate_bins and predicted_proba, we can generate various
    # outputs
    
    # One thing to remember about candidate_bins is that the position
    # in this array is the 'end' of the bin, the actual region is the
    # 'end'-'binsize' to the 'end'.
    
    # First, the likelihoods for each of the three states in a bedGraph
    if options.save_likelihoods:
        options.info( f"# Write the likelihoods for each states into three bedGraph files {options.name}_open.bdg, {options.name}_nuc.bdg, and {options.name}_bg.bdg")
        open_state_bdg_fhd = open( open_state_bdgfile, "w" )
        nuc_state_bdg_fhd = open( nuc_state_bdgfile, "w" )
        bg_state_bdg_fhd = open( bg_state_bdgfile, "w" )
        save_proba_to_bedGraph( predicted_proba_file, options.hmm_binsize, open_state_bdg_fhd, nuc_state_bdg_fhd, bg_state_bdg_fhd, i_open_region, i_nucleosomal_region, i_background_region )
        predicted_proba_file.seek(0) # reset
        open_state_bdg_fhd.close()
        nuc_state_bdg_fhd.close()
        bg_state_bdg_fhd.close()
        options.info( f"# finished writing proba_to_bedgraph")
    
    # # Generate states path:
    states_path = generate_states_path( predicted_proba_file, options.hmm_binsize, i_open_region, i_nucleosomal_region, i_background_region )
    options.info( f"# finished generating states path")
    predicted_proba_file.close()          #kill the temp file
    # Save states path if needed
    # PS: we need to implement extra feature to include those regions NOT in candidate_bins and assign them as 'background state'.
    if options.save_states:
        options.info( f"# Write states assignments in a BED file: {options.name}_states.bed" )
        with open( states_file, "w" ) as f:
            save_states_bed( states_path, f )

    options.info( f"# Write accessible regions in a narrowPeak file: {options.name}_accessible_regions.narrowPeak")
    with open( accessible_file, "w" ) as ofhd:
        save_accessible_regions( states_path, ofhd, options.openregion_minlen, fc_bdg )

    options.info( f"# Finished")

def save_proba_to_bedGraph( predicted_proba_file, binsize, open_state_bdg_file, nuc_state_bdg_file, bg_state_bdg_file, i_open, i_nuc, i_bg ):

    open_state_bdg_file = bedGraphIO( open_state_bdg_file )
    nuc_state_bdg_file = bedGraphIO( nuc_state_bdg_file )
    bg_state_bdg_file = bedGraphIO( bg_state_bdg_file )

    open_state_bdg = open_state_bdg_file.data
    nuc_state_bdg = nuc_state_bdg_file.data
    bg_state_bdg = bg_state_bdg_file.data
    
    prev_chrom_name = None
    prev_bin_end = None

    for pp_line in predicted_proba_file:
        pp_data = pp_line.strip().split(b',')

        chrname = pp_data[0]
        end_pos = int(pp_data[1])
        start_pos = end_pos - binsize
        pp_open = float(pp_data[i_open+2])
        pp_nuc = float(pp_data[i_nuc+2])
        pp_bg = float(pp_data[i_bg+2])

        if chrname != prev_chrom_name:
            # we start a new chromosome
            if start_pos > 0:
                # add the first unannotated region as background
                open_state_bdg.add_loc( chrname, 0, start_pos, 0.0 )
                nuc_state_bdg.add_loc( chrname, 0, start_pos, 0.0 )
                bg_state_bdg.add_loc( chrname, 0, start_pos, 1.0 )
            prev_chrom_name = chrname
        else:
            # now check if the prev_bin_end is start_pos, if not, add a gap of background
            if prev_bin_end < start_pos:
                open_state_bdg.add_loc( chrname, prev_bin_end, start_pos, 0.0 )
                nuc_state_bdg.add_loc( chrname, prev_bin_end, start_pos, 0.0 )
                bg_state_bdg.add_loc( chrname, prev_bin_end, start_pos, 1.0 )

        open_state_bdg.add_loc( chrname, start_pos, end_pos, pp_open )
        nuc_state_bdg.add_loc( chrname, start_pos, end_pos, pp_nuc )
        bg_state_bdg.add_loc( chrname, start_pos, end_pos, pp_bg )
        prev_bin_end = end_pos
        
    open_state_bdg_file.write_bedGraph( "Open States", "Likelihoods of being Open States", trackline = False )
    nuc_state_bdg_file.write_bedGraph( "Nucleosomal States", "Likelihoods of being Nucleosomal States", trackline = False )
    bg_state_bdg_file.write_bedGraph( "Background States", "Likelihoods of being Background States", trackline = False )
    return

def save_states_bed( states_path, states_bedfile ):
    # we do not need to output background state. 
    for l in range( len( states_path ) ):
        if states_path[l][3] != "bg":
            states_bedfile.write( "%s\t" % states_path[l][0].decode() )
            states_bedfile.write( "%d\t%d\t%s\n" % states_path[l][1:] )
    return

def generate_states_path(predicted_proba_file, binsize, i_open, i_nuc, i_bg):
    # predicted_proba_file is a temporary file
    ret_states_path = []
    labels_list = ["open", "nuc", "bg"]

    prev_chrom_name = None
    prev_bin_end = None
    prev_label = None
    
    for pp_line in predicted_proba_file:
        pp_data = pp_line.strip().split(b',')

        chrname = pp_data[0]
        end_pos = int(pp_data[1])
        start_pos = end_pos - binsize
        pp_open = float(pp_data[i_open+2])
        pp_nuc = float(pp_data[i_nuc+2])
        pp_bg = float(pp_data[i_bg+2])

        # find the best state as label
        label = labels_list[max((pp_open, 0), (pp_nuc, 1), (pp_bg, 2), key=lambda x: x[0])[1]]
        
        if chrname != prev_chrom_name:
            # we start a new chromosome
            if start_pos > 0:
                # add the first unannotated region as background
                ret_states_path.append((chrname, 0, start_pos, "bg"))
            ret_states_path.append((chrname, start_pos, end_pos, label))
            prev_label = label
            prev_chrom_name = chrname
        else:
            # now check if the prev_bin_end is start_pos, if not, add a gap of background
            if prev_bin_end < start_pos:
                ret_states_path.append((chrname, prev_bin_end, start_pos, "bg"))
                prev_label = "bg"
            # same label, just extend
            if label == prev_label:
                ret_states_path[-1] = (ret_states_path[-1][0], ret_states_path[-1][1], end_pos, label)
            else:
                ret_states_path.append((chrname, start_pos, end_pos, label))
                prev_label = label

        prev_bin_end = end_pos
    return ret_states_path

def save_accessible_regions(states_path, accessible_region_file, openregion_minlen, bdgscore):
    # Function to add regions to the list
    def add_regions(i, regions):
        for j in range(i, i+3):
            if not regions or states_path[j][2] != regions[-1][2]:
                regions.append((states_path[j][0], int(states_path[j][1]), int(states_path[j][2]), states_path[j][3]))
        return regions

    # Select only accessible regions from _states.bed, look for nuc-open-nuc pattern
    # This by default is the only final output from HMMRATAC
    accessible_regions = []
    for i in range(len(states_path)-2):
        if (states_path[i][3] == 'nuc' and states_path[i+1][3] == 'open' and states_path[i+2][3] == 'nuc' and 
            states_path[i][2] == states_path[i+1][1] and states_path[i+1][2] == states_path[i+2][1] and 
            states_path[i+2][2] - states_path[i][1] > openregion_minlen): # require nuc-open-nuc entire region start/endpos > openregion_minlen
            accessible_regions = add_regions(i, accessible_regions)
    
    # remove 'nuc' regions: 
    accessible_regions = [tup for tup in accessible_regions if tup[3] != 'nuc']

    # Generate broadpeak object
    openpeak = PeakIO()
    for region in accessible_regions[:-1]:
        openpeak.add(chromosome=region[0], start=region[1], end=region[2]) 

    # refine peak summit and score using bedGraphTrackI with scores
    openpeak = bdgscore.refine_peaks( openpeak )
    openpeak.write_to_narrowPeak(accessible_region_file)
    return<|MERGE_RESOLUTION|>--- conflicted
+++ resolved
@@ -1,8 +1,5 @@
-<<<<<<< HEAD
 # Time-stamp: <2024-05-15 19:40:45 Tao Liu>
-=======
-# Time-stamp: <2024-04-26 15:46:03 Tao Liu>
->>>>>>> d459079e
+
 
 """Description: Main HMMR command
 
