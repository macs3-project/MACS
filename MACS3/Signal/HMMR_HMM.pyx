--- conflicted
+++ resolved
@@ -23,15 +23,10 @@
 cimport numpy as np
 from cpython cimport bool
 from hmmlearn import hmm
-<<<<<<< HEAD
-#from hmmlearn cimport hmm
-from sklearn.cluster import KMeans 
-#from sklearn.cluster cimport KMeans
-=======
 # from hmmlearn cimport hmm
 # from sklearn.cluster import KMeans 
 # from sklearn.cluster cimport KMeans
->>>>>>> 54787182
+
 
 # ------------------------------------
 # MACS3 modules
@@ -62,7 +57,7 @@
 # public functions
 # ------------------------------------
 
-<<<<<<< HEAD
+
 cpdef hmm_training( list training_data, int n_states = 3 ):
     # training data should be in array like format: X = np.array([[.5, .3, .1, .1], [.6, .4, 0, 0]])
     # if we do not want init_prob to be updated through learning, set params = 'tmc' and init_prob = initial_state otherwise it will be overwritten
@@ -70,22 +65,6 @@
     # if we have other known parameters, we should set these (ie: means_weights, covariance_type etc.)
     # hmm_model = hmm.GaussianHMM( n_components=3, covariance_type = 'full' )
     hmm_model = hmm.GaussianHMM( n_components = n_states )
-=======
-# cpdef initial_state_kmeans( list training_data, k = 3 ):
-    # trial for kmeans:
-    # kmeans = KMeans(n_clusters = k, random_state = 0).fit(training_data)
-    # labels = kmeans.labels_.tolist()
-    # ls = []
-    # for i in range (k):
-    #     ls.append(labels.count(i))
-    # initial_state = [x / sum(ls) for x in ls]
-    # initial_means = kmeans.cluster_centers_
-    # initial_cov = np.cov(initial_means)
-    # return initial_state, initial_means, initial_cov
-
-cpdef hmm_training( list training_data, k = 3 ):
-    hmm_model = hmm.GaussianHMM( n_components = k )
->>>>>>> 54787182
     hmm_model.fit( training_data )
     return hmm_model
 
