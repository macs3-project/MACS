# cython: language_level=3
# cython: profile=True
# Time-stamp: <2022-06-03 12:51:09 Tao Liu>

"""Module for filter duplicate tags from paired-end data

This code is free software; you can redistribute it and/or modify it
under the terms of the BSD License (see the file LICENSE included with
the distribution).
"""

# ------------------------------------
# Python modules
# ------------------------------------
import io
import sys
from logging import debug, info
from copy import copy
from array import array as pyarray
from collections import Counter

# ------------------------------------
# MACS3 modules
# ------------------------------------
from MACS3.Utilities.Constants import *
from MACS3.Signal.Pileup import quick_pileup, over_two_pv_array, se_all_in_one_pileup
from MACS3.Signal.BedGraph import bedGraphTrackI
from MACS3.Signal.PileupV2 import pileup_from_LR_hmmratac
# ------------------------------------
# Other modules
# ------------------------------------
import numpy as np
cimport numpy as np
from numpy cimport uint8_t, uint16_t, uint32_t, uint64_t, int8_t, int16_t, int32_t, int64_t, float32_t, float64_t
from cpython cimport bool
cimport cython


cdef INT_MAX = <int32_t>((<uint32_t>(-1))>>1)

# We don't use the following structs anymore
# cdef packed struct peLoc:
#     int32_t l
#     int32_t r

# cdef class PETrackChromosome:
#     cdef:
#         public np.ndarray locations
#         public uint32_t pointer
#         public uint32_t buffer_size
#         public uint64_t coverage
#         public uint64_t chrlen
#         uint32_t __buffer_increment
#         bool __sorted
#         bool __destroyed

# Let numpy enforce PE-ness using ndarray, gives bonus speedup when sorting
# PE data doesn't have strandedness

cdef class PETrackI:
    """Paired End Locations Track class I along the whole genome
    (commonly with the same annotation type), which are stored in a
    dict.

    Locations are stored and organized by sequence names (chr names) in a
    dict. They can be sorted by calling self.sort() function.
    """
    cdef:
        public dict __locations
        public dict __size
        public dict __buf_size
        public bool __sorted
        public uint64_t total
        public object annotation
        public dict rlengths
        public int64_t buffer_size
        public int64_t length
        public float32_t average_template_length
        bool   __destroyed

    def __init__ (self, char * anno="", int64_t buffer_size = 100000 ):
        """fw is the fixed-width for all locations.

        """
        self.__locations = {}    # dictionary with chrname as key, nparray with [('l','int32'),('r','int32')] as value
        self.__size = {}      # dictionary with chrname as key, size of the above nparray as value
        self.__buf_size = {}      # dictionary with chrname as key, size of the above nparray as value
        self.__sorted = False
        self.total = 0           # total fragments
        self.annotation = anno   # need to be figured out
        self.rlengths = {}
        self.buffer_size = buffer_size
        self.length = 0
        self.average_template_length = 0.0

    cpdef void add_loc ( self, bytes chromosome, int32_t start, int32_t end):
        """Add a location to the list according to the sequence name.

        chromosome -- mostly the chromosome name
        fiveendpos -- 5' end pos, left for plus strand, right for neg strand
        """
        cdef:
            int32_t i

        if chromosome not in self.__locations:
            self.__buf_size[chromosome] = self.buffer_size
            self.__locations[chromosome] = np.zeros(shape=self.buffer_size, dtype=[('l','int32'),('r','int32')]) # note: ['l'] is the leftmost end, ['r'] is the rightmost end of fragment.
            self.__locations[chromosome][0] = ( start, end )
            self.__size[chromosome] = 1
        else:
            i = self.__size[chromosome]
            if self.__buf_size[chromosome] == i:
                self.__buf_size[chromosome] += self.buffer_size
                self.__locations[chromosome].resize((self.__buf_size[chromosome]), refcheck = False )
            self.__locations[chromosome][ i ] = ( start, end )
            self.__size[chromosome] = i + 1
        self.length += end - start
        return

    cpdef void destroy ( self ):
        """Destroy this object and release mem.
        """
        cdef:
            set chrs
            bytes chromosome

        chrs = self.get_chr_names()
        for chromosome in chrs:
            if chromosome in self.__locations:
                self.__locations[chromosome].resize( self.buffer_size, refcheck=False )
                self.__locations[chromosome].resize( 0, refcheck=False )
                self.__locations[chromosome] = None
                self.__locations.pop(chromosome)
        self.__destroyed = True
        return

    cpdef bint set_rlengths ( self, dict rlengths ):
        """Set reference chromosome lengths dictionary.

        Only the chromosome existing in this petrack object will be updated.

        If a chromosome in this petrack is not covered by given
        rlengths, and it has no associated length, it will be set as
        maximum integer.
        """
        cdef:
            set valid_chroms, missed_chroms
            bytes chrom

        valid_chroms = set(self.__locations.keys()).intersection(rlengths.keys())
        for chrom in valid_chroms:
            self.rlengths[chrom] = rlengths[chrom]
        missed_chroms = set(self.__locations.keys()).difference(rlengths.keys())
        for chrom in missed_chroms:
            self.rlengths[chrom] = INT_MAX
        return True

    cpdef dict get_rlengths ( self ):
        """Get reference chromosome lengths dictionary.

        If self.rlengths is empty, create a new dict where the length of
        chromosome will be set as the maximum integer.
        """
        if not self.rlengths:
            self.rlengths = dict([(k, INT_MAX) for k in self.__locations.keys()])
        return self.rlengths

    cpdef void finalize ( self ):
        """ Resize np arrays for 5' positions and sort them in place

        Note: If this function is called, it's impossible to append more files to this FWTrack object. So remember to call it after all the files are read!
        """

        cdef:
            int32_t i
            bytes c
            set chrnames

        self.total = 0

        chrnames = self.get_chr_names()

        for c in chrnames:
            self.__locations[c].resize((self.__size[c]), refcheck=False)
            self.__locations[c].sort( order=['l', 'r'] )
            self.total += self.__size[c]

        self.__sorted = True
        self.average_template_length = <float32_t>( self.length ) / self.total
        return

    cpdef get_locations_by_chr ( self, bytes chromosome ):
        """Return a tuple of two lists of locations for certain chromosome.

        """
        if chromosome in self.__locations:
            return self.__locations[chromosome]
        else:
            raise Exception("No such chromosome name (%s) in TrackI object!\n" % (chromosome))

    cpdef set get_chr_names ( self ):
        """Return all the chromosome names in this track object as a python set.
        """
        return set(self.__locations.keys())


    cpdef void sort ( self ):
        """Naive sorting for locations.

        """
        cdef:
            uint32_t i
            bytes c
            set chrnames

        chrnames = self.get_chr_names()

        for c in chrnames:
            #print "before", self.__locations[c][0:100]
            self.__locations[c].sort( order=['l', 'r'] ) # sort by the leftmost location
            #print "before", self.__locations[c][0:100]
        self.__sorted = True
        return

    cpdef dict count_fraglengths ( self ):
        """Return a dictionary of the counts for sizes/fragment lengths of each pair.

        This function is for HMMRATAC.
        """
        cdef:
            np.ndarray[np.int32_t, ndim=1] sizes
            np.int32_t s
            np.ndarray locs
            list chrnames
            int i
            #dict ret_dict
            bytes k

        counter = Counter()
        chrnames = list( self.get_chr_names() )
        for i in range( len(chrnames) ):
            locs = self.__locations[ chrnames[i] ]
            sizes = locs['r'] - locs['l']
            for s in sizes:
                counter[ s ] += 1
        return dict(counter)

    cpdef np.ndarray fraglengths ( self ):
        """Return the sizes/fragment lengths of each pair.

        This function is for HMMRATAC EM training.
        """
        cdef:
            np.ndarray[np.int32_t, ndim=1] sizes
            np.ndarray locs
            list chrnames
            int i

        chrnames = list( self.get_chr_names() )
        locs = self.__locations[ chrnames[ 0 ] ]
        sizes = locs['r'] - locs['l']
        for i in range( 1, len(chrnames) ):
            locs = self.__locations[ chrnames[i] ]
            sizes = np.concatenate( ( sizes, locs['r'] - locs['l'] ) )
        return sizes    
    
    @cython.boundscheck(False) # do not check that np indices are valid
    cpdef void filter_dup ( self, int32_t maxnum=-1):
        """Filter the duplicated reads.

        Run it right after you add all data into this object.
        """
        cdef:
            int32_t i_chrom, n, start, end
            int32_t loc_start, loc_end, current_loc_start, current_loc_end
            uint64_t i
            bytes k
            np.ndarray locs
            uint64_t locs_size
            set chrnames
            np.ndarray selected_idx

        if maxnum < 0: return # condition to return if not filtering

        if not self.__sorted: self.sort()

        self.total = 0
        #self.length = 0
        self.average_template_length = 0.0
        
        chrnames = self.get_chr_names()

        for k in chrnames: # for each chromosome
            locs = self.__locations[k]
            locs_size = locs.shape[0]
            if locs_size == 1:
                # do nothing and continue
                continue
            # discard duplicate reads and make a new __locations[k]
            # initialize boolean array as all TRUE, or all being kept
            selected_idx = np.ones( locs_size, dtype=bool)
            # get the first loc
            ( current_loc_start, current_loc_end ) = locs[0]
            i = 1 # index of new_locs
            n = 1 # the number of tags in the current genomic location
            for i in range(1, locs_size):
                ( loc_start, loc_end ) = locs[i]
                if loc_start != current_loc_start or loc_end != current_loc_end:
                    # not the same, update currnet_loc_start/end/l, reset n
                    current_loc_start = loc_start
                    current_loc_end = loc_end
                    n = 1
                    continue
                else:
                    # both ends are the same, add 1 to duplicate number n
                    n += 1
                    if n > maxnum:
                        # change the flag to False
                        selected_idx[ i ] = False
                        # subtract current_loc_l from self.length
                        self.length -= current_loc_end - current_loc_start
            self.__locations[k] = locs[ selected_idx ]
            self.__size[k] = self.__locations[k].shape[0]
            self.total += self.__size[k]
            # free memory?
            # I know I should shrink it to 0 size directly,
            # however, on Mac OSX, it seems directly assigning 0
            # doesn't do a thing.
            selected_idx.resize( self.buffer_size, refcheck=False)
            selected_idx.resize( 0, refcheck=False)
        self.average_template_length = self.length / self.total
        return

    cpdef void sample_percent (self, float32_t percent, int32_t seed = -1):
        """Sample the tags for a given percentage.

        Warning: the current object is changed! If a new PETrackI is wanted, use sample_percent_copy instead.
        """
        cdef:
            uint32_t num, i_chrom      # num: number of reads allowed on a certain chromosome
            bytes k
            set chrnames
            object rs, rs_shuffle

        self.total = 0
        self.length = 0
        self.average_template_length = 0.0

        chrnames = self.get_chr_names()

        if seed >= 0:
            info(f"#   A random seed {seed} has been used")
            rs = np.random.RandomState(np.random.MT19937(np.random.SeedSequence(seed)))
            rs_shuffle = rs.shuffle
        else:
            rs_shuffle = np.random.shuffle

        for k in sorted(chrnames):
            # for each chromosome.
            # This loop body is too big, I may need to split code later...

            num = <uint32_t>round(self.__locations[k].shape[0] * percent, 5 )
            rs_shuffle( self.__locations[k] )
            self.__locations[k].resize( num, refcheck = False )
            self.__locations[k].sort( order = ['l', 'r'] ) # sort by leftmost positions
            self.__size[k] = self.__locations[k].shape[0]
            self.length += ( self.__locations[k]['r'] - self.__locations[k]['l'] ).sum()
            self.total += self.__size[k]
        self.average_template_length = <float32_t>( self.length )/ self.total
        return

    cpdef object sample_percent_copy (self, float32_t percent, int32_t seed = -1):
        """Sample the tags for a given percentage. Return a new PETrackI object

        """
        cdef:
            uint32_t num, i_chrom      # num: number of reads allowed on a certain chromosome
            bytes k
            set chrnames
            object ret_petrackI, rs, rs_shuffle
            np.ndarray l

        ret_petrackI = PETrackI( anno=self.annotation, buffer_size = self.buffer_size)
        chrnames = self.get_chr_names()

        if seed >= 0:
            info(f"# A random seed {seed} has been used in the sampling function")
            rs = np.random.default_rng(seed)
        else:
            rs = np.random.default_rng()

        rs_shuffle = rs.shuffle
<<<<<<< HEAD
        for k in sorted(chrnames): # chrnames need to be sorted otherwise we can't assure reproducibility
=======
        for k in sorted(chrnames):
>>>>>>> 588f6b19
            # for each chromosome.
            # This loop body is too big, I may need to split code later...
            l = np.copy( self.__locations[k] )
            num = <uint32_t>round(l.shape[0] * percent, 5 )
            rs_shuffle( l )
            l.resize( num, refcheck = False )
            l.sort( order = ['l', 'r'] ) # sort by leftmost positions
            ret_petrackI.__locations[ k ] = l
            ret_petrackI.__size[ k ] = l.shape[0]
            ret_petrackI.length += ( l['r'] - l['l'] ).sum()
            ret_petrackI.total += ret_petrackI.__size[ k ]
        ret_petrackI.average_template_length = <float32_t>( ret_petrackI.length )/ ret_petrackI.total
        ret_petrackI.set_rlengths( self.get_rlengths() )
        return ret_petrackI

    cpdef void sample_num (self, uint64_t samplesize, int32_t seed = -1):
        """Sample the tags for a given number.

        Warning: the current object is changed!
        """
        cdef:
            float32_t percent
        percent = <float32_t>(samplesize)/self.total
        self.sample_percent ( percent, seed )
        return

    cpdef object sample_num_copy (self, uint64_t samplesize, int32_t seed = -1):
        """Sample the tags for a given number.

        Warning: the current object is changed!
        """
        cdef:
            float32_t percent
        percent = <float32_t>(samplesize)/self.total
        return self.sample_percent_copy ( percent, seed )

    cpdef void print_to_bed (self, fhd=None):
        """Output to BEDPE format files. If fhd is given, write to a
        file, otherwise, output to standard output.

        """
        cdef:
            int32_t i, i_chrom, s, e
            bytes k
            set chrnames


        if not fhd:
            fhd = sys.stdout
        assert isinstance(fhd, io.IOBase)

        chrnames = self.get_chr_names()

        for k in chrnames:
            # for each chromosome.
            # This loop body is too big, I may need to split code later...

            locs = self.__locations[k]

            for i in range(locs.shape[0]):
                s, e = locs[ i ]
                fhd.write("%s\t%d\t%d\n" % (k.decode(), s, e))
        return

    cpdef list pileup_a_chromosome ( self, bytes chrom, list scale_factor_s, float32_t baseline_value = 0.0 ):
        """pileup a certain chromosome, return [p,v] (end position and value) list.

        scale_factor_s  : linearly scale the pileup value applied to each d in ds. The list should have the same length as ds.
        baseline_value : a value to be filled for missing values, and will be the minimum pileup.
        """
        cdef:
            list tmp_pileup, prev_pileup
            float32_t scale_factor

        prev_pileup = None

        for i in range(len(scale_factor_s)):
            scale_factor = scale_factor_s[i]

            tmp_pileup = quick_pileup ( np.sort(self.__locations[chrom]['l']), np.sort(self.__locations[chrom]['r']), scale_factor, baseline_value ) # Can't directly pass partial nparray there since that will mess up with pointer calculation.

            if prev_pileup:
                prev_pileup = over_two_pv_array ( prev_pileup, tmp_pileup, func="max" )
            else:
                prev_pileup = tmp_pileup

        return prev_pileup

    cpdef list pileup_a_chromosome_c ( self, bytes chrom, list ds, list scale_factor_s, float32_t baseline_value = 0.0 ):
        """pileup a certain chromosome, return [p,v] (end position and value) list.

        This function is for control track. Basically, here is a
        simplified function from FixWidthTrack. We pretend the PE is
        SE data and left read is on plus strand and right read is on
        minus strand.

        ds             : tag will be extended to this value to 3' direction,
                         unless directional is False. Can contain multiple extension
                         values. Final pileup will the maximum.
        scale_factor_s  : linearly scale the pileup value applied to each d in ds. The list should have the same length as ds.
        baseline_value : a value to be filled for missing values, and will be the minimum pileup.
        """
        cdef:
            list tmp_pileup, prev_pileup
            float32_t scale_factor
            int64_t d, five_shift, three_shift
            int64_t rlength = self.get_rlengths()[chrom]

        if not self.__sorted: self.sort()

        assert len(ds) == len(scale_factor_s), "ds and scale_factor_s must have the same length!"

        prev_pileup = None

        for i in range(len(scale_factor_s)):
            d = ds[i]
            scale_factor = scale_factor_s[i]
            five_shift = d//2
            three_shift= d//2

            tmp_pileup = se_all_in_one_pileup ( self.__locations[chrom]['l'], self.__locations[chrom]['r'], five_shift, three_shift, rlength, scale_factor, baseline_value )

            if prev_pileup:
                prev_pileup = over_two_pv_array ( prev_pileup, tmp_pileup, func="max" )
            else:
                prev_pileup = tmp_pileup

        return prev_pileup


    cpdef object pileup_bdg ( self, list scale_factor_s, float32_t baseline_value = 0.0 ):
        """pileup all chromosomes, and return a bedGraphTrackI object.

        scale_factor_s  : linearly scale the pileup value applied to each d in ds. The list should have the same length as ds.
        baseline_value : a value to be filled for missing values, and will be the minimum pileup.
        """
        cdef:
            list tmp_pileup, prev_pileup
            float32_t scale_factor
            bytes chrom
            object bdg
            int32_t prev_s

        #info(f"start to pileup")
        bdg = bedGraphTrackI( baseline_value = baseline_value )

        for chrom in self.get_chr_names():
            prev_pileup = None
            for i in range(len(scale_factor_s)):
                scale_factor = scale_factor_s[i]

                tmp_pileup = quick_pileup ( np.sort(self.__locations[chrom]['l']), np.sort(self.__locations[chrom]['r']), scale_factor, baseline_value ) # Can't directly pass partial nparray there since that will mess up with pointer calculation.

                if prev_pileup:
                    prev_pileup = over_two_pv_array ( prev_pileup, tmp_pileup, func="max" )
                else:
                    prev_pileup = tmp_pileup
            # save to bedGraph
            bdg.add_chrom_data( chrom, pyarray('i', prev_pileup[0]), pyarray('f', prev_pileup[1]) )
        return bdg

    cpdef list pileup_bdg_hmmr ( self, list mapping, float32_t baseline_value = 0.0 ):
        """pileup all chromosomes, and return a list of four bedGraphTrackI objects: short, mono, di, and tri nucleosomal signals.

        The idea is that for each fragment length, we generate four bdg using four weights from four distributions. Then we add all sets of four bdgs together.

        Way to generate 'mapping', based on HMMR EM means and stddevs:
        fl_dict = petrack.count_fraglengths()
        fl_list = list(fl_dict.keys())
        fl_list.sort()
        weight_mapping = generate_weight_mapping( fl_list, em_means, em_stddevs )
        """
        cdef:
            list ret_pileup
            set chroms
            bytes chrom
            int i

        ret_pileup = []
        for i in range( len(mapping) ): ret_pileup.append( {} )
        chroms = self.get_chr_names()
        for i in range( len(mapping) ):
            for chrom in chroms:
                ret_pileup[ i ][ chrom ] = pileup_from_LR_hmmratac( self.__locations[ chrom ], mapping[ i ] )
        return ret_pileup
<|MERGE_RESOLUTION|>--- conflicted
+++ resolved
@@ -1,6 +1,6 @@
 # cython: language_level=3
 # cython: profile=True
-# Time-stamp: <2022-06-03 12:51:09 Tao Liu>
+# Time-stamp: <2022-06-03 13:26:32 Tao Liu>
 
 """Module for filter duplicate tags from paired-end data
 
@@ -390,11 +390,7 @@
             rs = np.random.default_rng()
 
         rs_shuffle = rs.shuffle
-<<<<<<< HEAD
         for k in sorted(chrnames): # chrnames need to be sorted otherwise we can't assure reproducibility
-=======
-        for k in sorted(chrnames):
->>>>>>> 588f6b19
             # for each chromosome.
             # This loop body is too big, I may need to split code later...
             l = np.copy( self.__locations[k] )
